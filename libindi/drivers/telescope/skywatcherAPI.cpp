/*!
 * \file skywatcherAPI.cpp
 *
 * \author Roger James
 * \author Gerry Rozema
 * \author Jean-Luc Geehalel
 * \date 13th November 2013
 *
 * This file contains an implementation in C++ of the Skywatcher API.
 * It is based on work from four sources.
 * A C++ implementation of the API by Roger James.
 * The indi_eqmod driver by Jean-Luc Geehalel.
 * The synscanmount driver by Gerry Rozema.
 * The C# implementation published by Skywatcher/Synta
 */

#include "skywatcherAPI.h"

#include <cmath>
#include <iomanip>
#include <memory>
#include <thread>

void AXISSTATUS::SetFullStop()
{
    FullStop  = true;
    SlewingTo = Slewing = false;
}

void AXISSTATUS::SetSlewing(bool forward, bool highspeed)
{
    FullStop = SlewingTo = false;
    Slewing              = true;

    SlewingForward = forward;
    HighSpeed      = highspeed;
}

void AXISSTATUS::SetSlewingTo(bool forward, bool highspeed)
{
    FullStop = Slewing = false;
    SlewingTo          = true;

    SlewingForward = forward;
    HighSpeed      = highspeed;
}

SkywatcherAPI::SkywatcherAPI()
{
    // I add an additional debug level so I can log verbose scope status
    DBG_SCOPE = INDI::Logger::getInstance().addDebugLevel("Scope Verbose", "SCOPE");

    RadiansPerMicrostep[AXIS1] = RadiansPerMicrostep[AXIS2] = 0;
    MicrostepsPerRadian[AXIS1] = MicrostepsPerRadian[AXIS2] = 0;
    DegreesPerMicrostep[AXIS1] = DegreesPerMicrostep[AXIS2] = 0;
    MicrostepsPerDegree[AXIS1] = MicrostepsPerDegree[AXIS2] = 0;
    CurrentEncoders[AXIS1] = CurrentEncoders[AXIS2] = 0;
    PolarisPositionEncoders[AXIS1] = PolarisPositionEncoders[AXIS2] = 0;
    ZeroPositionEncoders[AXIS1] = ZeroPositionEncoders[AXIS2] = 0;
    SlewingSpeed[AXIS1] = SlewingSpeed[AXIS2] = 0;
}

unsigned long SkywatcherAPI::BCDstr2long(std::string &String)
{
    if (String.size() != 6)
    {
        return 0;
    }
    unsigned long value = 0;

#define HEX(c) (((c) < 'A') ? ((c) - '0') : ((c) - 'A') + 10)

    value = HEX(String[4]);
    value <<= 4;
    value |= HEX(String[5]);
    value <<= 4;
    value |= HEX(String[2]);
    value <<= 4;
    value |= HEX(String[3]);
    value <<= 4;
    value |= HEX(String[0]);
    value <<= 4;
    value |= HEX(String[1]);

#undef HEX

    return value;
}

unsigned long SkywatcherAPI::Highstr2long(std::string &String)
{
    if (String.size() < 2)
    {
        return 0;
    }
    unsigned long res = 0;

#define HEX(c) (((c) < 'A') ? ((c) - '0') : ((c) - 'A') + 10)

    res = HEX(String[0]);
    res <<= 4;
    res |= HEX(String[1]);

#undef HEX

    return res;
}

bool SkywatcherAPI::CheckIfDCMotor()
{
    MYDEBUG(DBG_SCOPE, "CheckIfDCMotor");
    // Flush the tty read buffer
    char input[20];
    int rc;
    int nbytes;

    while (true)
    {
        rc = skywatcher_tty_read(MyPortFD, input, 20, 5, &nbytes);
        if (TTY_TIME_OUT == rc)
            break;
        if (TTY_OK != rc)
            return false;
    }

    if (TTY_OK != skywatcher_tty_write(MyPortFD, ":", 1, &nbytes))
        return false;

    rc = skywatcher_tty_read(MyPortFD, input, 1, 5, &nbytes);

    if ((TTY_OK == rc) && (1 == nbytes) && (':' == input[0]))
    {
        IsDCMotor = true;
        return true;
    }
    if (TTY_TIME_OUT == rc)
    {
        IsDCMotor = false;
        return true;
    }

    return false;
}

bool SkywatcherAPI::IsVirtuosoMount() const
{
    return MountCode >= 0x90;
}

bool SkywatcherAPI::IsMerlinMount() const
{
    return MountCode >= 0x80 && MountCode < 0x90;
}

long SkywatcherAPI::DegreesPerSecondToClocksTicksPerMicrostep(AXISID Axis, double DegreesPerSecond)
{
    double MicrostepsPerSecond = DegreesPerSecond * MicrostepsPerDegree[Axis];

    return long((double(StepperClockFrequency[Axis]) / MicrostepsPerSecond));
}

long SkywatcherAPI::DegreesToMicrosteps(AXISID Axis, double AngleInDegrees)
{
    return (long)(AngleInDegrees * MicrostepsPerDegree[(int)Axis]);
}

bool SkywatcherAPI::GetEncoder(AXISID Axis)
{
//    MYDEBUG(DBG_SCOPE, "GetEncoder");
    std::string Parameters, Response;
    if (!TalkWithAxis(Axis, 'j', Parameters, Response))
        return false;

    long Microsteps            = BCDstr2long(Response);
    CurrentEncoders[(int)Axis] = Microsteps;

    return true;
}

bool SkywatcherAPI::GetHighSpeedRatio(AXISID Axis)
{
    MYDEBUG(DBG_SCOPE, "GetHighSpeedRatio");
    std::string Parameters, Response;

    if (!TalkWithAxis(Axis, 'g', Parameters, Response))
        return false;

    unsigned long highSpeedRatio = Highstr2long(Response);
    HighSpeedRatio[(int)Axis]    = highSpeedRatio;

    return true;
}

bool SkywatcherAPI::GetMicrostepsPerRevolution(AXISID Axis)
{
    MYDEBUG(DBG_SCOPE, "GetMicrostepsPerRevolution");
    std::string Parameters, Response;

    if (!TalkWithAxis(Axis, 'a', Parameters, Response))
        return false;

    long tmpMicrostepsPerRevolution = BCDstr2long(Response);

    // There is a bug in the earlier version firmware(Before 2.00) of motor controller MC001.
    // Overwrite the MicrostepsPerRevolution reported by the MC for 80GT mount and 114GT mount.
    // kecsap: The Merlin mounts use the same mount code and it brakes the operation.
//    if (MountCode == GT)
//        tmpMicrostepsPerRevolution = 0x162B97; // for 80GT mount
    if (MountCode == _114GT)
        tmpMicrostepsPerRevolution = 0x205318; // for 114GT mount

    if (IsMerlinMount())
        tmpMicrostepsPerRevolution = (long)((double)tmpMicrostepsPerRevolution*0.655);

    MicrostepsPerRevolution[(int)Axis] = tmpMicrostepsPerRevolution;

    MicrostepsPerRadian[(int)Axis] = tmpMicrostepsPerRevolution / (2 * M_PI);
    RadiansPerMicrostep[(int)Axis] = 2 * M_PI / tmpMicrostepsPerRevolution;
    MicrostepsPerDegree[(int)Axis] = tmpMicrostepsPerRevolution / 360.0;
    DegreesPerMicrostep[(int)Axis] = 360.0 / tmpMicrostepsPerRevolution;

<<<<<<< HEAD
    MYDEBUGF(DBG_SCOPE, "Axis %d: %lf microsteps/degree, %lf microsteps/arcsec", Axis,
=======
    MYDEBUGF(INDI::Logger::DBG_SESSION, "Axis %d: (%X) %lf microsteps/degree, %lf microsteps/arcsec", Axis,
             tmpMicrostepsPerRevolution,
>>>>>>> 0a446630
             (double)tmpMicrostepsPerRevolution / 360.0, (double)tmpMicrostepsPerRevolution / 360.0 / 60 / 60);

    return true;
}

bool SkywatcherAPI::GetMicrostepsPerWormRevolution(AXISID Axis)
{
    MYDEBUG(DBG_SCOPE, "GetMicrostepsPerWormRevolution");
    std::string Parameters, Response;

    if (!TalkWithAxis(Axis, 's', Parameters, Response))
        return false;

    MicrostepsPerWormRevolution[(int)Axis] = BCDstr2long(Response);

    return true;
}

bool SkywatcherAPI::GetMotorBoardVersion(AXISID Axis)
{
//    MYDEBUG(DBG_SCOPE, "GetMotorBoardVersion");
    std::string Parameters, Response;

    if (!TalkWithAxis(Axis, 'e', Parameters, Response))
        return false;

    unsigned long tmpMCVersion = BCDstr2long(Response);

    MCVersion = ((tmpMCVersion & 0xFF) << 16) | ((tmpMCVersion & 0xFF00)) | ((tmpMCVersion & 0xFF0000) >> 16);
    return true;
}

SkywatcherAPI::PositiveRotationSense_t SkywatcherAPI::GetPositiveRotationDirection(AXISID Axis)
{
    INDI_UNUSED(Axis);
    if (MountCode == _114GT)
        return CLOCKWISE;

    return ANTICLOCKWISE;
}

bool SkywatcherAPI::GetStepperClockFrequency(AXISID Axis)
{
    MYDEBUG(DBG_SCOPE, "GetStepperClockFrequency");
    std::string Parameters, Response;

    if (!TalkWithAxis(Axis, 'b', Parameters, Response))
        return false;

    StepperClockFrequency[(int)Axis] = BCDstr2long(Response);

    return true;
}

bool SkywatcherAPI::GetStatus(AXISID Axis)
{
//    MYDEBUG(DBG_SCOPE, "GetStatus");
    std::string Parameters, Response;

    if (!TalkWithAxis(Axis, 'f', Parameters, Response))
        return false;

    if ((Response[1] & 0x01) != 0)
    {
        // Axis is running
        AxesStatus[(int)Axis].FullStop = false;
        if ((Response[0] & 0x01) != 0)
        {
            AxesStatus[(int)Axis].Slewing   = true; // Axis in slewing(AstroMisc speed) mode.
            AxesStatus[(int)Axis].SlewingTo = false;
        }
        else
        {
            AxesStatus[(int)Axis].SlewingTo = true; // Axis in SlewingTo mode.
            AxesStatus[(int)Axis].Slewing   = false;
        }
    }
    else
    {
        // SlewTo Debugging
        if (AxesStatus[(int)Axis].SlewingTo)
        {
            // If the mount was doing a slew to
            GetEncoder(Axis);
//            MYDEBUGF(INDI::Logger::DBG_SESSION,
//                     "Axis %s SlewTo complete - offset to target %ld microsteps %lf arc seconds "
//                     "LastSlewToTarget %ld CurrentEncoder %ld",
//                     Axis == AXIS1 ? "AXIS1" : "AXIS2", LastSlewToTarget[Axis] - CurrentEncoders[Axis],
//                     MicrostepsToDegrees(Axis, LastSlewToTarget[Axis] - CurrentEncoders[Axis]) * 3600,
//                     LastSlewToTarget[Axis], CurrentEncoders[Axis]);
        }

        AxesStatus[(int)Axis].FullStop  = true; // FullStop = 1;	// Axis is fully stop.
        AxesStatus[(int)Axis].Slewing   = false;
        AxesStatus[(int)Axis].SlewingTo = false;
    }

    if ((Response[0] & 0x02) == 0)
        AxesStatus[(int)Axis].SlewingForward = true; // Angle increase = 1;
    else
        AxesStatus[(int)Axis].SlewingForward = false;

    if ((Response[0] & 0x04) != 0)
        AxesStatus[(int)Axis].HighSpeed = true; // HighSpeed running mode = 1;
    else
        AxesStatus[(int)Axis].HighSpeed = false;

    if ((Response[2] & 1) == 0)
        AxesStatus[(int)Axis].NotInitialized = true; // MC is not initialized.
    else
        AxesStatus[(int)Axis].NotInitialized = false;

    return true;
}

// Set initialization done ":F3", where '3'= Both CH1 and CH2.
bool SkywatcherAPI::InitializeMC()
{
    MYDEBUG(DBG_SCOPE, "InitializeMC");
    std::string Parameters, Response;

    if (!TalkWithAxis(AXIS1, 'F', Parameters, Response))
        return false;
    if (!TalkWithAxis(AXIS2, 'F', Parameters, Response))
        return false;
    return true;
}

bool SkywatcherAPI::InitMount(bool recover)
{
    MYDEBUG(DBG_SCOPE, "InitMount");

    if (!CheckIfDCMotor())
        return false;

    if (!GetMotorBoardVersion(AXIS1))
        return false;

    MountCode = MCVersion & 0xFF;

    // Disable EQ mounts
    if (MountCode < 0x80)
        return false;

    //// NOTE: Simulator settings, Mount dependent Settings

    // Inquire Gear Rate
    if (!GetMicrostepsPerRevolution(AXIS1))
        return false;
    if (!GetMicrostepsPerRevolution(AXIS2))
        return false;

    // Get stepper clock frequency
    if (!GetStepperClockFrequency(AXIS1))
        return false;
    if (!GetStepperClockFrequency(AXIS2))
        return false;

    // Inquire motor high speed ratio
    if (!GetHighSpeedRatio(AXIS1))
        return false;
    if (!GetHighSpeedRatio(AXIS2))
        return false;

    // Inquire PEC period
    // DC motor controller does not support PEC
    if (!IsDCMotor)
    {
        GetMicrostepsPerWormRevolution(AXIS1);
        GetMicrostepsPerWormRevolution(AXIS2);
    }

    // Inquire Axis Position
    if (!GetEncoder(AXIS1))
        return false;
    if (!GetEncoder(AXIS2))
        return false;
    MYDEBUGF(DBG_SCOPE, "Encoders before init Axis1 %ld Axis2 %ld", CurrentEncoders[AXIS1], CurrentEncoders[AXIS2]);

    // Set initial axis positions
    // These are used to define the arbitrary zero position vector for the axis
    if (!recover)
    {
        PolarisPositionEncoders[AXIS1] = CurrentEncoders[AXIS1];
        PolarisPositionEncoders[AXIS2] = CurrentEncoders[AXIS2];
        ZeroPositionEncoders[AXIS1] = PolarisPositionEncoders[AXIS1];
        ZeroPositionEncoders[AXIS2] = PolarisPositionEncoders[AXIS2];
    }

    if (!InitializeMC())
        return false;

    if (!GetEncoder(AXIS1))
        return false;
    if (!GetEncoder(AXIS2))
        return false;
    MYDEBUGF(DBG_SCOPE, "Encoders after init Axis1 %ld Axis2 %ld", CurrentEncoders[AXIS1], CurrentEncoders[AXIS2]);

    // These two LowSpeedGotoMargin are calculate from slewing for 5 seconds in 128x sidereal rate
    LowSpeedGotoMargin[(int)AXIS1] = (long)(640 * SIDEREALRATE * MicrostepsPerRadian[(int)AXIS1]);
    LowSpeedGotoMargin[(int)AXIS2] = (long)(640 * SIDEREALRATE * MicrostepsPerRadian[(int)AXIS2]);

    return true;
}

bool SkywatcherAPI::InstantStop(AXISID Axis)
{
    // Request a slow stop
    MYDEBUG(DBG_SCOPE, "InstantStop");
    std::string Parameters, Response;
    if (!TalkWithAxis(Axis, 'L', Parameters, Response))
        return false;
    AxesStatus[(int)Axis].SetFullStop();
    return true;
}

void SkywatcherAPI::Long2BCDstr(long Number, std::string &String)
{
    std::stringstream Temp;
    Temp << std::hex << std::setfill('0') << std::uppercase << std::setw(2) << (Number & 0xff) << std::setw(2)
         << ((Number & 0xff00) >> 8) << std::setw(2) << ((Number & 0xff0000) >> 16);
    String = Temp.str();
}

double SkywatcherAPI::MicrostepsToDegrees(AXISID Axis, long Microsteps)
{
    return Microsteps * DegreesPerMicrostep[(int)Axis];
}

double SkywatcherAPI::MicrostepsToRadians(AXISID Axis, long Microsteps)
{
    return Microsteps * RadiansPerMicrostep[(int)Axis];
}

void SkywatcherAPI::PrepareForSlewing(AXISID Axis, double Speed)
{
    // Update the axis status
    if (!GetStatus(Axis))
        return;

    if (!AxesStatus[Axis].FullStop)
    {
        // Axis is running
        if ((AxesStatus[Axis].SlewingTo)                            // slew to (GOTO) in progress
            || (AxesStatus[Axis].HighSpeed)                         // currently high speed slewing
            || (std::abs(Speed) >= LOW_SPEED_MARGIN)                // I am about to request high speed
            || ((AxesStatus[Axis].SlewingForward) && (Speed < 0))   // Direction change
            || (!(AxesStatus[Axis].SlewingForward) && (Speed > 0))) // Direction change
        {
            // I need to stop the axis first
            SlowStop(Axis);
        }
        else
            return; // NO need change motion mode

        // Horrible bit A POLLING LOOP !!!!!!!!!!
        while (true)
        {
            // Update status
            GetStatus(Axis);

            if (AxesStatus[Axis].FullStop)
                break;

            std::this_thread::sleep_for(std::chrono::milliseconds(100)); // Sleep for 1/10 second
        }
    }

    char Direction;
    if (Speed > 0.0)
        Direction = '0';
    else
    {
        Direction = '1';
        Speed     = -Speed;
    }

    if (Speed > LOW_SPEED_MARGIN)
        SetMotionMode(Axis, '3', Direction);
    else
        SetMotionMode(Axis, '1', Direction);
}

long SkywatcherAPI::RadiansPerSecondToClocksTicksPerMicrostep(AXISID Axis, double RadiansPerSecond)
{
    double MicrostepsPerSecond = RadiansPerSecond * MicrostepsPerRadian[Axis];

    return long((double(StepperClockFrequency[Axis]) / MicrostepsPerSecond));
}

long SkywatcherAPI::RadiansToMicrosteps(AXISID Axis, double AngleInRadians)
{
    return (long)(AngleInRadians * MicrostepsPerRadian[(int)Axis]);
}

bool SkywatcherAPI::SetEncoder(AXISID Axis, long Microsteps)
{
    MYDEBUG(DBG_SCOPE, "SetEncoder");
    std::string Parameters, Response;

    Long2BCDstr(Microsteps, Parameters);

    return TalkWithAxis(Axis, 'L', Parameters, Response);
}

bool SkywatcherAPI::SetGotoTargetOffset(AXISID Axis, long OffsetInMicrosteps)
{
//    MYDEBUG(DBG_SCOPE, "SetGotoTargetOffset");
    std::string Parameters, Response;

    Long2BCDstr(OffsetInMicrosteps, Parameters);

    return TalkWithAxis(Axis, 'H', Parameters, Response);
}

/// Func - 0 High speed slew to mode (goto)
/// Func - 1 Low speed slew mode
/// Func - 2 Low speed slew to mode (goto)
/// Func - 3 High speed slew mode
bool SkywatcherAPI::SetMotionMode(AXISID Axis, char Func, char Direction)
{
//    MYDEBUG(DBG_SCOPE, "SetMotionMode");
    std::string Parameters, Response;

    Parameters.push_back(Func);
    Parameters.push_back(Direction);

    return TalkWithAxis(Axis, 'G', Parameters, Response);
}

bool SkywatcherAPI::SetClockTicksPerMicrostep(AXISID Axis, long ClockTicksPerMicrostep)
{
    MYDEBUG(DBG_SCOPE, "SetClockTicksPerMicrostep");
    std::string Parameters, Response;

    Long2BCDstr(ClockTicksPerMicrostep, Parameters);

    return TalkWithAxis(Axis, 'I', Parameters, Response);
}

bool SkywatcherAPI::SetSlewModeDeccelerationRampLength(AXISID Axis, long Microsteps)
{
//    MYDEBUG(DBG_SCOPE, "SetSlewModeDeccelerationRampLength");
    std::string Parameters, Response;

    Long2BCDstr(Microsteps, Parameters);

    return TalkWithAxis(Axis, 'U', Parameters, Response);
}

bool SkywatcherAPI::SetSlewToModeDeccelerationRampLength(AXISID Axis, long Microsteps)
{
//    MYDEBUG(DBG_SCOPE, "SetSlewToModeDeccelerationRampLength");
    std::string Parameters, Response;

    Long2BCDstr(Microsteps, Parameters);

    return TalkWithAxis(Axis, 'M', Parameters, Response);
}

bool SkywatcherAPI::SetSwitch(bool OnOff)
{
    MYDEBUG(DBG_SCOPE, "SetSwitch");
    std::string Parameters, Response;

    if (OnOff)
        Parameters = "1";
    else
        Parameters = "0";

    return TalkWithAxis(AXIS1, 'O', Parameters, Response);
}

void SkywatcherAPI::Slew(AXISID Axis, double SpeedInRadiansPerSecond, bool IgnoreSilentMode)
{
    MYDEBUGF(DBG_SCOPE, "Slew axis: %d speed: %1.6f", (int)Axis, SpeedInRadiansPerSecond);
    // Clamp to MAX_SPEED
    if (SpeedInRadiansPerSecond > MAX_SPEED)
        SpeedInRadiansPerSecond = MAX_SPEED;
    else if (SpeedInRadiansPerSecond < -MAX_SPEED)
        SpeedInRadiansPerSecond = -MAX_SPEED;

    double InternalSpeed = SpeedInRadiansPerSecond;

    if (std::abs(InternalSpeed) <= SIDEREALRATE / 1000.0)
    {
        SlowStop(Axis);
        return;
    }

    // Stop motor and set motion mode if necessary
    PrepareForSlewing(Axis, InternalSpeed);

    bool Forward;
    if (InternalSpeed > 0.0)
        Forward = true;
    else
    {
        InternalSpeed = -InternalSpeed;
        Forward       = false;
    }

    bool HighSpeed = false;

    if (InternalSpeed > LOW_SPEED_MARGIN && (IgnoreSilentMode || !SilentSlewMode))
    {
        InternalSpeed = InternalSpeed / (double)HighSpeedRatio[Axis];
        HighSpeed     = true;
    }
    long SpeedInt = RadiansPerSecondToClocksTicksPerMicrostep(Axis, InternalSpeed);
    if ((MCVersion == 0x010600) || (MCVersion == 0x0010601)) // Cribbed from Mount_Skywatcher.cs
        SpeedInt -= 3;
    if (SpeedInt < 6)
        SpeedInt = 6;
    SetClockTicksPerMicrostep(Axis, SpeedInt);

    StartMotion(Axis);

    AxesStatus[Axis].SetSlewing(Forward, HighSpeed);
    SlewingSpeed[Axis] = SpeedInRadiansPerSecond;
}

void SkywatcherAPI::SlewTo(AXISID Axis, long OffsetInMicrosteps, bool verbose)
{
<<<<<<< HEAD
    MYDEBUGF(DBG_SCOPE, "SlewTo axis: %d offset: %ld", (int)Axis, OffsetInMicrosteps);
=======
    if (verbose)
    {
        MYDEBUGF(INDI::Logger::DBG_SESSION, "SlewTo axis: %d offset: %ld", (int)Axis, OffsetInMicrosteps);
    }
>>>>>>> 0a446630
    if (0 == OffsetInMicrosteps)
        // Nothing to do
        return;

    // Debugging
    LastSlewToTarget[Axis] = CurrentEncoders[Axis] + OffsetInMicrosteps;
<<<<<<< HEAD
    MYDEBUGF(DBG_SCOPE, "SlewTo axis %d Offset %ld CurrentEncoder %ld SlewToTarget %ld", Axis,
             OffsetInMicrosteps, CurrentEncoders[Axis], LastSlewToTarget[Axis]);
=======
    if (verbose)
    {
        MYDEBUGF(INDI::Logger::DBG_SESSION, "SlewTo axis %d Offset %ld CurrentEncoder %ld SlewToTarget %ld", Axis,
                 OffsetInMicrosteps, CurrentEncoders[Axis], LastSlewToTarget[Axis]);
    }
>>>>>>> 0a446630

    char Direction;
    bool Forward;

    if (OffsetInMicrosteps > 0)
    {
        Forward   = true;
        Direction = '0';
    }
    else
    {
        Forward            = false;
        Direction          = '1';
        OffsetInMicrosteps = -OffsetInMicrosteps;
    }

    bool HighSpeed = false;

    if (OffsetInMicrosteps > LowSpeedGotoMargin[Axis] && !SilentSlewMode)
        HighSpeed = true;

    if (!GetStatus(Axis))
        return;

    if (!AxesStatus[Axis].FullStop)
    {
        // Axis is running
        if ((AxesStatus[Axis].SlewingTo)                        // slew to (GOTO) in progress
            || (AxesStatus[Axis].HighSpeed)                     // currently high speed slewing
            || HighSpeed                                        // I am about to request high speed
            || ((AxesStatus[Axis].SlewingForward) && !Forward)  // Direction change
            || (!(AxesStatus[Axis].SlewingForward) && Forward)) // Direction change
        {
            // I need to stop the axis first
            SlowStop(Axis);
            // Horrible bit A POLLING LOOP !!!!!!!!!!
            while (true)
            {
                // Update status
                GetStatus(Axis);

                if (AxesStatus[Axis].FullStop)
                    break;

                std::this_thread::sleep_for(std::chrono::milliseconds(100)); // Sleep for 1/10 second
            }
        }
    }

    if (HighSpeed)
        SetMotionMode(Axis, '0', Direction);
    else
        SetMotionMode(Axis, '2', Direction);

    SetGotoTargetOffset(Axis, OffsetInMicrosteps);

    if (HighSpeed)
        SetSlewToModeDeccelerationRampLength(Axis, OffsetInMicrosteps > 3200 ? 3200 : OffsetInMicrosteps);
    else
        SetSlewToModeDeccelerationRampLength(Axis, OffsetInMicrosteps > 200 ? 200 : OffsetInMicrosteps);
    StartMotion(Axis);

    AxesStatus[Axis].SetSlewingTo(Forward, HighSpeed);
}

bool SkywatcherAPI::SlowStop(AXISID Axis)
{
    // Request a slow stop
//    MYDEBUG(DBG_SCOPE, "SlowStop");
    std::string Parameters, Response;

    return TalkWithAxis(Axis, 'K', Parameters, Response);
}

bool SkywatcherAPI::StartMotion(AXISID Axis)
{
//    MYDEBUG(DBG_SCOPE, "StartMotion");
    std::string Parameters, Response;

    return TalkWithAxis(Axis, 'J', Parameters, Response);
}

bool SkywatcherAPI::TalkWithAxis(AXISID Axis, char Command, std::string &cmdDataStr, std::string &responseStr)
{
//    MYDEBUGF(DBG_SCOPE, "TalkWithAxis Axis %s Command %c Data (%s)", Axis == AXIS1 ? "AXIS1" : "AXIS2", Command,
//             cmdDataStr.c_str());

    std::string SendBuffer;
    int bytesWritten;
    int bytesRead;
    bool StartReading   = false;
    bool EndReading     = false;
    bool mount_response = false;

    SendBuffer.push_back(':');
    SendBuffer.push_back(Command);
    SendBuffer.push_back(Axis == AXIS1 ? '1' : '2');
    SendBuffer.append(cmdDataStr);
    SendBuffer.push_back('\r');
    skywatcher_tty_write(MyPortFD, SendBuffer.c_str(), SendBuffer.size(), &bytesWritten);

    std::this_thread::sleep_for(std::chrono::milliseconds(5));
    while (!EndReading)
    {
        std::this_thread::sleep_for(std::chrono::milliseconds(5));
        char c;

        int rc = skywatcher_tty_read(MyPortFD, &c, 1, 10, &bytesRead);
        if ((rc != TTY_OK) || (bytesRead != 1))
            return false;

        if ((c == '=') || (c == '!'))
        {
            mount_response = (c == '=');
            StartReading = true;
            continue;
        }

        if ((c == '\r') && StartReading)
        {
            EndReading = true;
            continue;
        }

        if (StartReading)
            responseStr.push_back(c);
    }
//    MYDEBUGF(DBG_SCOPE, "TalkWithAxis - %s Response (%s)", mount_response ? "Good" : "Bad", responseStr.c_str());
    return true;
}

bool SkywatcherAPI::IsInMotion(AXISID Axis)
{
    MYDEBUG(DBG_SCOPE, "IsInMotion");

    return AxesStatus[(int)Axis].Slewing || AxesStatus[(int)Axis].SlewingTo;
}<|MERGE_RESOLUTION|>--- conflicted
+++ resolved
@@ -219,12 +219,7 @@
     MicrostepsPerDegree[(int)Axis] = tmpMicrostepsPerRevolution / 360.0;
     DegreesPerMicrostep[(int)Axis] = 360.0 / tmpMicrostepsPerRevolution;
 
-<<<<<<< HEAD
     MYDEBUGF(DBG_SCOPE, "Axis %d: %lf microsteps/degree, %lf microsteps/arcsec", Axis,
-=======
-    MYDEBUGF(INDI::Logger::DBG_SESSION, "Axis %d: (%X) %lf microsteps/degree, %lf microsteps/arcsec", Axis,
-             tmpMicrostepsPerRevolution,
->>>>>>> 0a446630
              (double)tmpMicrostepsPerRevolution / 360.0, (double)tmpMicrostepsPerRevolution / 360.0 / 60 / 60);
 
     return true;
@@ -649,30 +644,21 @@
 
 void SkywatcherAPI::SlewTo(AXISID Axis, long OffsetInMicrosteps, bool verbose)
 {
-<<<<<<< HEAD
-    MYDEBUGF(DBG_SCOPE, "SlewTo axis: %d offset: %ld", (int)Axis, OffsetInMicrosteps);
-=======
     if (verbose)
     {
         MYDEBUGF(INDI::Logger::DBG_SESSION, "SlewTo axis: %d offset: %ld", (int)Axis, OffsetInMicrosteps);
     }
->>>>>>> 0a446630
     if (0 == OffsetInMicrosteps)
         // Nothing to do
         return;
 
     // Debugging
     LastSlewToTarget[Axis] = CurrentEncoders[Axis] + OffsetInMicrosteps;
-<<<<<<< HEAD
-    MYDEBUGF(DBG_SCOPE, "SlewTo axis %d Offset %ld CurrentEncoder %ld SlewToTarget %ld", Axis,
-             OffsetInMicrosteps, CurrentEncoders[Axis], LastSlewToTarget[Axis]);
-=======
     if (verbose)
     {
         MYDEBUGF(INDI::Logger::DBG_SESSION, "SlewTo axis %d Offset %ld CurrentEncoder %ld SlewToTarget %ld", Axis,
                  OffsetInMicrosteps, CurrentEncoders[Axis], LastSlewToTarget[Axis]);
     }
->>>>>>> 0a446630
 
     char Direction;
     bool Forward;
