/*
    INDI IOptron v3 Driver for firmware version 20171001 or later.

    Copyright (C) 2018 Jasem Mutlaq

    This library is free software; you can redistribute it and/or
    modify it under the terms of the GNU Lesser General Public
    License as published by the Free Software Foundation; either
    version 2.1 of the License, or (at your option) any later version.

    This library is distributed in the hope that it will be useful,
    but WITHOUT ANY WARRANTY; without even the implied warranty of
    MERCHANTABILITY or FITNESS FOR A PARTICULAR PURPOSE.  See the GNU
    Lesser General Public License for more details.

    You should have received a copy of the GNU Lesser General Public
    License along with this library; if not, write to the Free Software
    Foundation, Inc., 51 Franklin Street, Fifth Floor, Boston, MA  02110-1301  USA

    Updated for PEC V3
*/

#include "ioptronv3.h"
#include "connectionplugins/connectionserial.h"
#include "connectionplugins/connectiontcp.h"
#include "indicom.h"

#include <libnova/transform.h>
#include <libnova/sidereal_time.h>

#include <memory>

#include <cmath>
#include <cstring>

using namespace IOPv3;

#define MOUNTINFO_TAB "Mount Info"
#define PEC_TAB "PEC training"  

// We declare an auto pointer to IOptronV3.
static std::unique_ptr<IOptronV3> scope(new IOptronV3());

/* Constructor */
IOptronV3::IOptronV3()
{
    setVersion(1, 7);

    driver.reset(new Driver(getDeviceName()));

    scopeInfo.gpsStatus    = GPS_OFF;
    scopeInfo.trackRate    = TR_SIDEREAL;
    scopeInfo.systemStatus = ST_TRACKING_PEC_OFF;
    scopeInfo.slewRate     = SR_MAX;
    scopeInfo.timeSource   = TS_RS232;
    scopeInfo.hemisphere   = HEMI_NORTH;

    DBG_SCOPE = INDI::Logger::getInstance().addDebugLevel("Scope Verbose", "SCOPE");

<<<<<<< HEAD
    SetTelescopeCapability(TELESCOPE_CAN_PARK | TELESCOPE_CAN_SYNC | TELESCOPE_CAN_GOTO | TELESCOPE_CAN_ABORT |                         
                           TELESCOPE_HAS_PEC  |
                           TELESCOPE_HAS_TIME | TELESCOPE_HAS_LOCATION | TELESCOPE_HAS_TRACK_MODE |
                           TELESCOPE_CAN_CONTROL_TRACK | TELESCOPE_HAS_TRACK_RATE | TELESCOPE_HAS_PIER_SIDE,
=======
    SetTelescopeCapability(TELESCOPE_CAN_PARK |
                           TELESCOPE_CAN_SYNC |
                           TELESCOPE_CAN_GOTO |
                           TELESCOPE_CAN_ABORT |
                           TELESCOPE_HAS_PEC  |
                           TELESCOPE_HAS_TIME |
                           TELESCOPE_HAS_LOCATION |
                           TELESCOPE_HAS_TRACK_MODE |
                           TELESCOPE_CAN_CONTROL_TRACK |
                           TELESCOPE_HAS_TRACK_RATE |
                           TELESCOPE_HAS_PIER_SIDE,
>>>>>>> 6c37f87b
                           9);
}

const char *IOptronV3::getDefaultName()
{
    return "iOptronV3";
}

bool IOptronV3::initProperties()
{
    INDI::Telescope::initProperties();

    // Slew Rates
    strncpy(SlewRateS[0].label, "1x", MAXINDILABEL);
    strncpy(SlewRateS[1].label, "2x", MAXINDILABEL);
    strncpy(SlewRateS[2].label, "8x", MAXINDILABEL);
    strncpy(SlewRateS[3].label, "16x", MAXINDILABEL);
    strncpy(SlewRateS[4].label, "64x", MAXINDILABEL);
    strncpy(SlewRateS[5].label, "128x", MAXINDILABEL);
    strncpy(SlewRateS[6].label, "256x", MAXINDILABEL);
    strncpy(SlewRateS[7].label, "512x", MAXINDILABEL);
    strncpy(SlewRateS[8].label, "MAX", MAXINDILABEL);
    IUResetSwitch(&SlewRateSP);
    // Max is the default
    SlewRateS[8].s = ISS_ON;

    /* Firmware */
    IUFillText(&FirmwareT[FW_MODEL], "Model", "", nullptr);
    IUFillText(&FirmwareT[FW_BOARD], "Board", "", nullptr);
    IUFillText(&FirmwareT[FW_CONTROLLER], "Controller", "", nullptr);
    IUFillText(&FirmwareT[FW_RA], "RA", "", nullptr);
    IUFillText(&FirmwareT[FW_DEC], "DEC", "", nullptr);
    IUFillTextVector(&FirmwareTP, FirmwareT, 5, getDeviceName(), "Firmware Info", "", MOUNTINFO_TAB, IP_RO, 0,
                     IPS_IDLE);

    /* Tracking Mode */
    AddTrackMode("TRACK_SIDEREAL", "Sidereal", true);
    AddTrackMode("TRACK_LUNAR", "Lunar");
    AddTrackMode("TRACK_SOLAR", "Solar");
    AddTrackMode("TRACK_KING", "King");
    AddTrackMode("TRACK_CUSTOM", "Custom");

    /* GPS Status */
    IUFillSwitch(&GPSStatusS[GPS_OFF], "Off", "", ISS_ON);
    IUFillSwitch(&GPSStatusS[GPS_ON], "On", "", ISS_OFF);
    IUFillSwitch(&GPSStatusS[GPS_DATA_OK], "Data OK", "", ISS_OFF);
    IUFillSwitchVector(&GPSStatusSP, GPSStatusS, 3, getDeviceName(), "GPS_STATUS", "GPS", MOUNTINFO_TAB, IP_RO,
                       ISR_1OFMANY, 0, IPS_IDLE);

    /* Time Source */
    IUFillSwitch(&TimeSourceS[TS_RS232], "RS232", "", ISS_ON);
    IUFillSwitch(&TimeSourceS[TS_CONTROLLER], "Controller", "", ISS_OFF);
    IUFillSwitch(&TimeSourceS[TS_GPS], "GPS", "", ISS_OFF);
    IUFillSwitchVector(&TimeSourceSP, TimeSourceS, 3, getDeviceName(), "TIME_SOURCE", "Time Source", MOUNTINFO_TAB,
                       IP_RO, ISR_1OFMANY, 0, IPS_IDLE);

    /* Hemisphere */
    IUFillSwitch(&HemisphereS[HEMI_SOUTH], "South", "", ISS_OFF);
    IUFillSwitch(&HemisphereS[HEMI_NORTH], "North", "", ISS_ON);
    IUFillSwitchVector(&HemisphereSP, HemisphereS, 2, getDeviceName(), "HEMISPHERE", "Hemisphere", MOUNTINFO_TAB, IP_RO,
                       ISR_1OFMANY, 0, IPS_IDLE);

    /* Home */
    IUFillSwitch(&HomeS[IOP_FIND_HOME], "FIND", "Find", ISS_OFF);
    IUFillSwitch(&HomeS[IOP_SET_HOME], "SET", "Set As Current", ISS_OFF);
    IUFillSwitch(&HomeS[IOP_GOTO_HOME], "GO", "Go", ISS_OFF);
    IUFillSwitchVector(&HomeSP, HomeS, 3, getDeviceName(), "TELESCOPE_HOME", "Home", MAIN_CONTROL_TAB, IP_RW, ISR_ATMOST1, 0,
                       IPS_IDLE);

    /* PEC */
    IUFillSwitch(&PECTrainingS[0], "PEC_Recording", "Record", ISS_OFF);
    IUFillSwitch(&PECTrainingS[1], "PEC_Status", "Status", ISS_OFF);
    IUFillSwitchVector(&PECTrainingSP, PECTrainingS, 2, getDeviceName(), "PEC_TRAINING", "PEC Training", PEC_TAB, IP_RW,
                       ISR_ATMOST1, 0,
                       IPS_IDLE);
    IUFillText(&PECInfoT[0], "PEC_INFO", "Status", "");
    IUFillTextVector(&PECInfoTP, PECInfoT, 1, getDeviceName(), "PEC_INFOS", "PEC Status", PEC_TAB,
                     IP_RO, 60, IPS_IDLE);
    IUFillText(&PECFileT[0], "PEC_FILE_PATH", "Path", getenv("HOME"));
    IUFillText(&PECFileT[1], "PEC_FILE_NAME", "Name", "pec.txt");
    IUFillText(&PECFileT[2], "PEC_FILE_TIME", "Time(YYYY-MM-DD hh:mm:ss)", "");
    IUFillTextVector(&PECFileTP, PECFileT, 3, getDeviceName(), "PEC_FILE", "PEC file", PEC_TAB,
                     IP_RW, 60, IPS_IDLE);
    IUFillNumber(&PECTimingN[0], "PEC_PERIOD", "Period (s)", "%g", 0, 1000, 1, 400);
    IUFillNumber(&PECTimingN[1], "PEC_DEPHASE", "Dephase (s)", "%g", 0, 1000, 1, 0);
    IUFillNumber(&PECTimingN[2], "PEC_MINSTEP", "Minimum pulse (ms)", "%g", 0, 1000, 1, 10);
    IUFillNumberVector(&PECTimingNP, PECTimingN, 3, getDeviceName(), "PEC_TIMING", "PEC Timing", PEC_TAB, IP_RW, 0,
                       IPS_IDLE);
    IUFillSwitch(&PECSideS[0], "PEC_SideWest", "West positive", ISS_OFF);
    IUFillSwitch(&PECSideS[1], "PEC_SideEast", "East positive", ISS_OFF);
    IUFillSwitchVector(&PECSideSP, PECSideS, 2, getDeviceName(), "PEC_Side", "Guiding polarity", PEC_TAB, IP_RW,
                       ISR_1OFMANY, 0,
                       IPS_IDLE);

    /* How fast do we guide compared to sidereal rate */
    IUFillNumber(&GuideRateN[0], "RA_GUIDE_RATE", "x Sidereal", "%g", 0.01, 0.9, 0.1, 0.5);
    IUFillNumber(&GuideRateN[1], "DE_GUIDE_RATE", "x Sidereal", "%g", 0.1, 0.99, 0.1, 0.5);
    IUFillNumberVector(&GuideRateNP, GuideRateN, 2, getDeviceName(), "GUIDE_RATE", "Guiding Rate", MOTION_TAB, IP_RW, 0,
                       IPS_IDLE);


    /* Slew Mode. Normal vs Counter Weight up */
    IUFillSwitch(&SlewModeS[IOP_CW_NORMAL], "Normal", "Normal", ISS_ON);
    IUFillSwitch(&SlewModeS[IOP_CW_UP], "Counterweight UP", "Counterweight up", ISS_OFF);
    IUFillSwitchVector(&SlewModeSP, SlewModeS, 2, getDeviceName(), "Slew Type", "Slew Type", MOTION_TAB, IP_RW, ISR_1OFMANY, 0,
                       IPS_IDLE);

    /* Daylight Savings */
    IUFillSwitch(&DaylightS[0], "ON", "ON", ISS_OFF);
    IUFillSwitch(&DaylightS[1], "OFF", "OFF", ISS_ON);
    IUFillSwitchVector(&DaylightSP, DaylightS, 2, getDeviceName(), "DaylightSaving", "Daylight Savings", SITE_TAB, IP_RW,
                       ISR_1OFMANY, 0,
                       IPS_IDLE);

    /* Counter Weight State */
    IUFillSwitch(&CWStateS[IOP_CW_NORMAL], "Normal", "Normal", ISS_ON);
    IUFillSwitch(&CWStateS[IOP_CW_UP], "Up", "Up", ISS_OFF);
    IUFillSwitchVector(&CWStateSP, CWStateS, 2, getDeviceName(), "CWState", "Counter weights", MOTION_TAB, IP_RO, ISR_1OFMANY,
                       0, IPS_IDLE);

    /* Meridian Behavior */
    MeridianActionSP[IOP_MB_STOP].fill("IOP_MB_STOP", "Stop", ISS_ON);
    MeridianActionSP[IOP_MB_FLIP].fill("IOP_MB_FLIP", "Flip", ISS_OFF);
    MeridianActionSP.fill(getDeviceName(), "MERIDIAN_ACTION", "Action", MB_TAB, IP_RW, ISR_1OFMANY, 0, IPS_IDLE);
    MeridianActionSP.load();

    /* Meridian Limit */
    MeridianLimitNP[0].fill("VALUE", "Degrees", "%.f", 0, 10, 1, 0);
    MeridianLimitNP.fill(getDeviceName(), "MERIDIAN_LIMIT", "Limit", MB_TAB, IP_RW, 60, IPS_IDLE);
    MeridianLimitNP.load();

    if (strstr(getDeviceName(), "iMate"))
        serialConnection->setDefaultPort("/dev/ttyS7");

    // Baud rates.
    // 230400 for 120
    // 115000 for everything else
    if (strstr(getDeviceName(), "120"))
        serialConnection->setDefaultBaudRate(Connection::Serial::B_230400);
    else
        serialConnection->setDefaultBaudRate(Connection::Serial::B_115200);

    // Default WiFi connection parameters
    tcpConnection->setDefaultHost("10.10.100.254");
    tcpConnection->setDefaultPort(8899);

    TrackState = SCOPE_IDLE;

    initGuiderProperties(getDeviceName(), MOTION_TAB);

    setDriverInterface(getDriverInterface() | GUIDER_INTERFACE);

    SetParkDataType(PARK_AZ_ALT);

    addAuxControls();

    currentRA  = get_local_sidereal_time(LocationN[LOCATION_LONGITUDE].value);
    currentDEC = LocationN[LOCATION_LATITUDE].value > 0 ? 90 : -90;
    driver->setSimLongLat(LocationN[LOCATION_LONGITUDE].value > 180 ? LocationN[LOCATION_LONGITUDE].value - 360 :
                          LocationN[LOCATION_LONGITUDE].value, LocationN[LOCATION_LATITUDE].value);

    return true;
}

bool IOptronV3::updateProperties()
{
    INDI::Telescope::updateProperties();

    if (isConnected())
    {
        defineProperty(&HomeSP);

        defineProperty(&PECTrainingSP);
        defineProperty(&PECInfoTP);
        defineProperty(&PECFileTP);
        defineProperty(&PECTimingNP);
        defineProperty(&PECSideSP);

        defineProperty(&GuideNSNP);
        defineProperty(&GuideWENP);
        defineProperty(&GuideRateNP);

        defineProperty(&FirmwareTP);
        defineProperty(&GPSStatusSP);
        defineProperty(&TimeSourceSP);
        defineProperty(&HemisphereSP);
        defineProperty(&SlewModeSP);
        defineProperty(&DaylightSP);
        defineProperty(&CWStateSP);

        defineProperty(MeridianActionSP);
        defineProperty(MeridianLimitNP);

        getStartupData();
    }
    else
    {
        deleteProperty(HomeSP.name);

        deleteProperty(PECTrainingSP.name);
        deleteProperty(PECInfoTP.name);
        deleteProperty(PECFileTP.name);
        deleteProperty(PECTimingNP.name);
        deleteProperty(PECSideSP.name);

        deleteProperty(GuideNSNP.name);
        deleteProperty(GuideWENP.name);
        deleteProperty(GuideRateNP.name);

        deleteProperty(FirmwareTP.name);
        deleteProperty(GPSStatusSP.name);
        deleteProperty(TimeSourceSP.name);
        deleteProperty(HemisphereSP.name);
        deleteProperty(SlewModeSP.name);
        deleteProperty(DaylightSP.name);
        deleteProperty(CWStateSP.name);

        deleteProperty(MeridianActionSP);
        deleteProperty(MeridianLimitNP);
    }

    return true;
}

void IOptronV3::getStartupData()
{
    LOG_DEBUG("Getting firmware data...");
    if (driver->getFirmwareInfo(&firmwareInfo))
    {
        IUSaveText(&FirmwareT[0], firmwareInfo.Model.c_str());
        IUSaveText(&FirmwareT[1], firmwareInfo.MainBoardFirmware.c_str());
        IUSaveText(&FirmwareT[2], firmwareInfo.ControllerFirmware.c_str());
        IUSaveText(&FirmwareT[3], firmwareInfo.RAFirmware.c_str());
        IUSaveText(&FirmwareT[4], firmwareInfo.DEFirmware.c_str());

        FirmwareTP.s = IPS_OK;
        IDSetText(&FirmwareTP, nullptr);
    }

    LOG_DEBUG("Getting guiding rate...");
    double RARate = 0, DERate = 0;
    if (driver->getGuideRate(&RARate, &DERate))
    {
        GuideRateN[RA_AXIS].value = RARate;
        GuideRateN[DEC_AXIS].value = DERate;
        IDSetNumber(&GuideRateNP, nullptr);
    }

    int utcOffsetMinutes = 0;
    bool dayLightSavings = false;
    double JD = 0;
    if (driver->getUTCDateTime(&JD, &utcOffsetMinutes, &dayLightSavings))
    {
        time_t utc_time;
        ln_get_timet_from_julian(JD, &utc_time);

        // UTC Time
        char ts[32] = {0};
        struct tm *utc;
        utc = gmtime(&utc_time);
        strftime(ts, sizeof(ts), "%Y-%m-%dT%H:%M:%S", utc);
        IUSaveText(&TimeT[0], ts);
        LOGF_INFO("Mount UTC: %s", ts);

        // UTC Offset
        char offset[8] = {0};
        // 2021-05-12 JM: Account for daylight savings
        if (dayLightSavings)
            utcOffsetMinutes += 60;

        snprintf(offset, 8, "%.2f", utcOffsetMinutes / 60.0);
        IUSaveText(&TimeT[1], offset);
        LOGF_INFO("Mount UTC Offset: %s", offset);

        TimeTP.s = IPS_OK;
        IDSetText(&TimeTP, nullptr);

        LOGF_INFO("Mount Daylight Savings: %s", dayLightSavings ? "ON" : "OFF");
        DaylightS[0].s = dayLightSavings ? ISS_ON : ISS_OFF;
        DaylightS[1].s = !dayLightSavings ? ISS_ON : ISS_OFF;
        DaylightSP.s = IPS_OK;
        IDSetSwitch(&DaylightSP, nullptr);
    }

    // Get Longitude and Latitude from mount
    double longitude = 0, latitude = 0;
    if (driver->getStatus(&scopeInfo))
    {
        LocationN[LOCATION_LATITUDE].value  = scopeInfo.latitude;
        // Convert to INDI standard longitude (0 to 360 Eastward)
        LocationN[LOCATION_LONGITUDE].value = (scopeInfo.longitude < 0) ? scopeInfo.longitude + 360 : scopeInfo.longitude;
        LocationNP.s                        = IPS_OK;

        IDSetNumber(&LocationNP, nullptr);

        char l[32] = {0}, L[32] = {0};
        fs_sexa(l, LocationN[LOCATION_LATITUDE].value, 3, 3600);
        fs_sexa(L, LocationN[LOCATION_LONGITUDE].value, 4, 3600);

        LOGF_INFO("Mount Location: Lat %.32s - Long %.32s", l, L);

        saveConfig(true, "GEOGRAPHIC_COORD");
    }
    else if (IUGetConfigNumber(getDeviceName(), "GEOGRAPHIC_COORD", "LONG", &longitude) == 0 &&
             IUGetConfigNumber(getDeviceName(), "GEOGRAPHIC_COORD", "LAT", &latitude) == 0)
    {
        LocationN[LOCATION_LATITUDE].value  = latitude;
        LocationN[LOCATION_LONGITUDE].value = longitude;
        LocationNP.s                        = IPS_OK;

        IDSetNumber(&LocationNP, nullptr);
    }

    IOP_MB_STATE action;
    uint8_t degrees = 0;
    if (driver->getMeridianBehavior(action, degrees))
    {
        MeridianActionSP.reset();
        MeridianActionSP[action].setState(ISS_ON);
        MeridianActionSP.setState(IPS_OK);
        MeridianLimitNP[0].setValue(degrees);

        LOGF_INFO("Reading mount meridian behavior: When mount reaches %.f degrees past meridian, it will %s.",
                  MeridianLimitNP[0].getValue(), MeridianActionSP[IOP_MB_STOP].getState() == ISS_ON ? "stop" : "flip");
    }

    double parkAZ = LocationN[LOCATION_LATITUDE].value >= 0 ? 0 : 180;
    double parkAL = LocationN[LOCATION_LATITUDE].value;
    if (InitPark())
    {
        // If loading parking data is successful, we just set the default parking values.
        SetAxis1ParkDefault(parkAZ);
        SetAxis2ParkDefault(parkAL);
    }
    else
    {
        // Otherwise, we set all parking data to default in case no parking data is found.
        SetAxis1Park(parkAZ);
        SetAxis2Park(parkAL);
        SetAxis1ParkDefault(parkAZ);
        SetAxis2ParkDefault(parkAL);

        driver->setParkAz(parkAZ);
        driver->setParkAlt(parkAL);
    }

    /* v3.0 Read PEC State at startup */
    IOPInfo newInfo;
    if (driver->getStatus(&newInfo))
    {
        switch (newInfo.systemStatus)
        {
            case ST_STOPPED:
            case ST_PARKED:
            case ST_HOME:
            case ST_SLEWING:
            case ST_MERIDIAN_FLIPPING:
            case ST_GUIDING:

            case ST_TRACKING_PEC_OFF:
                setPECState(PEC_OFF);
                GetPECDataStatus(true);
                break;

            case ST_TRACKING_PEC_ON:
                setPECState(PEC_ON);
                GetPECDataStatus(true);
                break;
        }
        scopeInfo = newInfo;
    }

    PECSideS[0].s = ISS_ON;
    PECSideS[1].s = ISS_OFF;
    PECSideSP.s = IPS_OK;
    IDSetSwitch(&PECSideSP, nullptr);

    if (isSimulation())
    {
        if (isParked())
            driver->setSimSytemStatus(ST_PARKED);
        else
            driver->setSimSytemStatus(ST_STOPPED);
    }
}

bool IOptronV3::ISNewText(const char *dev, const char *name, char *texts[], char *names[], int n)
{
    if (dev != nullptr && strcmp(dev, getDeviceName()) == 0)
    {
        // PEC file
        if (!strcmp(name, PECFileTP.name))
        {
            snprintf(PECFullPath,256,"%s/%s",texts[0],texts[1]);
            

            int day, month, year, hour, min, sec;
            sscanf(texts[2],"%4d-%2d-%2d %2d:%2d:%2d",&year,&month,&day,&hour,&min,&sec);
            PECStart_tm.tm_year = year - 1900;
            PECStart_tm.tm_mon = month - 1;
            PECStart_tm.tm_mday = day;
            PECStart_tm.tm_hour = hour;
            PECStart_tm.tm_min = min;
            PECStart_tm.tm_sec = sec;
            PECStart_tm.tm_isdst = -1;
            PECStartTime = mktime(&PECStart_tm);

            char temp_string[64];
            snprintf(temp_string,64,"PEC file path: %s",PECFullPath);
            LOG_INFO(temp_string);
            
            snprintf(temp_string,64,"Acquisition time: %s",asctime(&PECStart_tm));
            LOG_INFO(temp_string);


            if ((int)(PECTimingN[1].value) !=0)
            {
                PECStart_tm.tm_sec += PECTimingN[1].value;
                PECStartTime = mktime(&PECStart_tm);
                snprintf(temp_string,64,"Acquisition time dephased: %s",asctime(&PECStart_tm));
                LOG_INFO(temp_string);           
            }

            time_t actual_time;
            time(&actual_time);
            snprintf(temp_string,64,"Actual time: %s",ctime(&actual_time));
            LOG_INFO(temp_string);     

            int nextPeriodDelta;
            nextPeriodDelta=(int)((floor(difftime(actual_time, PECStartTime)/PECTimingN[0].value)+1)*PECTimingN[0].value-
                                        difftime(actual_time, PECStartTime));
            snprintf(temp_string,50,"Time to next period start: %ds",nextPeriodDelta);
            LOG_INFO(temp_string);

            snprintf(texts[2],MAXINDILABEL,"%s",asctime(&PECStart_tm));
            
            IUUpdateText(&PECFileTP, texts, names, n);
            PECFileTP.s = IPS_OK;
            IDSetText(&PECFileTP, nullptr);

            return true;
        }
    }

    return INDI::Telescope::ISNewText(dev, name, texts, names, n);
}



bool IOptronV3::ISNewNumber(const char *dev, const char *name, double values[], char *names[], int n)
{
    if (dev != nullptr && strcmp(dev, getDeviceName()) == 0)
    {
        // Guiding Rate
        if (!strcmp(name, GuideRateNP.name))
        {
            IUUpdateNumber(&GuideRateNP, values, names, n);

            if (driver->setGuideRate(GuideRateN[RA_AXIS].value, GuideRateN[DEC_AXIS].value))
                GuideRateNP.s = IPS_OK;
            else
                GuideRateNP.s = IPS_ALERT;

            IDSetNumber(&GuideRateNP, nullptr);

            return true;
        }

        // PEC
        if (!strcmp(name, PECTimingNP.name))
        {
            IUUpdateNumber(&PECTimingNP, values, names, n);
            PECTimingNP.s = IPS_OK;
            IDSetNumber(&PECTimingNP, nullptr);
            return true;
        }

        /****************************************
         Meridian Flip Limit
        *****************************************/
        if (MeridianLimitNP.isNameMatch(name))
        {
            auto lastLimit = MeridianLimitNP[0].getValue();
            MeridianLimitNP.update(values, names, n);
            // Only update driver if there is an actual change
            if (lastLimit != MeridianLimitNP[0].getValue())
            {
                MeridianLimitNP.setState(driver->setMeridianBehavior(static_cast<IOP_MB_STATE>(MeridianActionSP.findOnSwitchIndex()),
                                         MeridianLimitNP[0].getValue()) ? IPS_OK : IPS_ALERT);
                if (MeridianLimitNP.getState() == IPS_OK)
                {
                    LOGF_INFO("Setting mount meridian behavior: When mount reaches %.f degrees past meridian, it will %s.",
                              MeridianLimitNP[0].getValue(), MeridianActionSP[IOP_MB_STOP].getState() == ISS_ON ? "stop" : "flip");
                }
            }
            else
                MeridianLimitNP.setState(IPS_OK);

            MeridianLimitNP.apply();
            saveConfig(MeridianLimitNP);
            return true;
        }

        if (!strcmp(name, GuideNSNP.name) || !strcmp(name, GuideWENP.name))
        {
            processGuiderProperties(name, values, names, n);
            return true;
        }
    }

    return INDI::Telescope::ISNewNumber(dev, name, values, names, n);
}

bool IOptronV3::ISNewSwitch(const char *dev, const char *name, ISState *states, char *names[], int n)
{
    if (!strcmp(getDeviceName(), dev))
    {
        /*******************************************************
         * Home Operations
        *******************************************************/
        if (!strcmp(name, HomeSP.name))
        {
            IUUpdateSwitch(&HomeSP, states, names, n);

            IOP_HOME_OPERATION operation = (IOP_HOME_OPERATION)IUFindOnSwitchIndex(&HomeSP);

            IUResetSwitch(&HomeSP);

            switch (operation)
            {
                case IOP_FIND_HOME:
                    if (firmwareInfo.Model.find("CEM") == std::string::npos &&
                            firmwareInfo.Model.find("GEM45") == std::string::npos &&
                            firmwareInfo.Model.find("HAE") == std::string::npos &&
                            firmwareInfo.Model.find("HAZ") == std::string::npos &&
                            firmwareInfo.Model.find("HEM") == std::string::npos)
                    {
                        HomeSP.s = IPS_IDLE;
                        IDSetSwitch(&HomeSP, nullptr);
                        LOG_WARN("Home search is not supported in this model.");
                        return true;
                    }

                    if (driver->findHome() == false)
                    {
                        HomeSP.s = IPS_ALERT;
                        IDSetSwitch(&HomeSP, nullptr);
                        return false;
                    }

                    HomeSP.s = IPS_OK;
                    IDSetSwitch(&HomeSP, nullptr);
                    LOG_INFO("Searching for home position...");
                    return true;

                case IOP_SET_HOME:
                    if (driver->setCurrentHome() == false)
                    {
                        HomeSP.s = IPS_ALERT;
                        IDSetSwitch(&HomeSP, nullptr);
                        return false;
                    }

                    HomeSP.s = IPS_OK;
                    IDSetSwitch(&HomeSP, nullptr);
                    LOG_INFO("Home position set to current coordinates.");
                    return true;

                case IOP_GOTO_HOME:
                    if (driver->gotoHome() == false)
                    {
                        HomeSP.s = IPS_ALERT;
                        IDSetSwitch(&HomeSP, nullptr);
                        return false;
                    }

                    HomeSP.s = IPS_OK;
                    IDSetSwitch(&HomeSP, nullptr);
                    LOG_INFO("Slewing to home position...");
                    return true;
            }

            return true;
        }

        /*******************************************************
         * Slew Mode Operations
        *******************************************************/
        if (!strcmp(name, SlewModeSP.name))
        {
            IUUpdateSwitch(&SlewModeSP, states, names, n);
            SlewModeSP.s = IPS_OK;
            IDSetSwitch(&SlewModeSP, nullptr);
            return true;
        }

        /*******************************************************
         * Daylight Savings Operations
        *******************************************************/
        if (!strcmp(name, DaylightSP.name))
        {
            IUUpdateSwitch(&DaylightSP, states, names, n);

            if (driver->setDaylightSaving(DaylightS[0].s == ISS_ON))
                DaylightSP.s = IPS_OK;
            else
                DaylightSP.s = IPS_ALERT;

            IDSetSwitch(&DaylightSP, nullptr);
            return true;
        }

        /*******************************************************
         * Meridian Action Operations
        *******************************************************/
        if (MeridianActionSP.isNameMatch(name))
        {
            auto lastAction = MeridianActionSP.findOnSwitchIndex();
            MeridianActionSP.update(states, names, n);

            if (lastAction != MeridianActionSP.findOnSwitchIndex())
            {
                MeridianActionSP.setState(driver->setMeridianBehavior(static_cast<IOP_MB_STATE>(MeridianActionSP.findOnSwitchIndex()),
                                          MeridianLimitNP[0].getValue()) ? IPS_OK : IPS_ALERT);
                if (MeridianActionSP.getState() == IPS_OK)
                {
                    LOGF_INFO("Setting mount meridian behavior: When mount reaches %.f degrees past meridian, it will %s.",
                              MeridianLimitNP[0].getValue(), MeridianActionSP[IOP_MB_STOP].getState() == ISS_ON ? "stop" : "flip");
                }
            }
            else
                MeridianActionSP.setState(IPS_OK);
            MeridianActionSP.apply();
            saveConfig(MeridianActionSP);
            return true;
        }

        /*******************************************************
         * PEC Operations
        *******************************************************/
        if (!strcmp(name, PECStateSP.name))
        {
            IUUpdateSwitch(&PECStateSP, states, names, n);

            if(IUFindOnSwitchIndex(&PECStateSP) == 0)
            {
                // PEC OFF
                if(isTraining)
                {
                    // Training check
                    sprintf(PECText, "Mount PEC busy recording index %d", PECIndex);
                    LOG_WARN(PECText);
                }
                else
                {
                    driver->setPECEnabled(false);
                    PECStateSP.s = IPS_OK;
                    LOG_INFO("Disabling PEC Chip");
                }
            }

            if(IUFindOnSwitchIndex(&PECStateSP) == 1)
            {
                // PEC ON
                if (GetPECDataStatus(true))
                {
                    // Data Check
                    driver->setPECEnabled(true);
                    PECStateSP.s = IPS_BUSY;
                    LOG_INFO("Enabling PEC Chip");
                }
            }
            IDSetSwitch(&PECStateSP, nullptr);
            return true;
        }

        /*******************************************************
         * PEC Training
        *******************************************************/
        if (!strcmp(name, PECTrainingSP.name))
        {
            IUUpdateSwitch(&PECTrainingSP, states, names, n);
            if (isTraining || isWaitingTraining)
            {
                // Check if already training
                if(IUFindOnSwitchIndex(&PECTrainingSP) == 1)
                {
                    // Train Check Status
                    sprintf(PECText, "Mount PEC busy recording index %d", PECIndex);
                    LOG_WARN(PECText);
                }

                if(IUFindOnSwitchIndex(&PECTrainingSP) == 0)
                {
                    // Train Cancel
                    driver->setPETEnabled(false);
                    delete[] PECvalues;
                    isTraining = false;
                    isWaitingTraining = false;
                    PECTrainingSP.s = IPS_ALERT;
                    LOG_WARN("PEC Training cancelled by user, chip disabled");
                }
            }
            else
            {
                if(IUFindOnSwitchIndex(&PECTrainingSP) == 0)
                {
                    if(TrackState == SCOPE_TRACKING)
                    {
                        // Train if tracking /guiding
                        PECfile.open(PECFullPath);
                        std::string str; 

                        std::getline(PECfile, str);                   
                        std::getline(PECfile, str);                      
                        std::getline(PECfile, str);                      
                        std::getline(PECfile, str);                      
                        std::getline(PECfile, str);
                        
                        PECvalues = new float[(int)PECTimingN[0].value];

                        for (int i=0; i<PECTimingN[0].value; i++)
                        {
                            std::getline(PECfile, str);
                            PECvalues[i] = std::stof(str.substr(str.find_last_of(" ")));
                            LOG_INFO(std::to_string(PECvalues[i]).c_str());
                        }
                        
                        PECfile.close();

                        isWaitingTraining = true;
                        
                        PECTrainingSP.s = IPS_BUSY;
                        int nextPeriodDelta;
                        char temp_string[64];
                        time_t actual_time;
                        time(&actual_time);
                        nextPeriodDelta=(int)((floor(difftime(actual_time, PECStartTime)/PECTimingN[0].value)+1)*PECTimingN[0].value-
                                            difftime(actual_time, PECStartTime));
                        snprintf(temp_string,50,"PEC recording started, time to next period: %ds",nextPeriodDelta);
                        LOG_INFO(temp_string);                      
                    }
                    else
                    {
                        LOG_WARN("PEC Training only possible while guiding");
                        PECTrainingSP.s = IPS_IDLE;
                    }
                }
                if(IUFindOnSwitchIndex(&PECTrainingSP) == 1)
                {
                    // Train Status
                    GetPECDataStatus(true);
                }
            }
            IDSetSwitch(&PECTrainingSP, nullptr);
            return true;
        }

        if (!strcmp(name, PECSideSP.name))
        {
            IUUpdateSwitch(&PECSideSP, states, names, n);

            if(IUFindOnSwitchIndex(&PECSideSP) == 0)
            {
                // West positive
                LOG_INFO("Positive guiding is West");
            }

            if(IUFindOnSwitchIndex(&PECSideSP) == 1)
            {
                // East positive
                LOG_INFO("Positive guiding is East");
            }
            PECSideSP.s = IPS_OK;
            IDSetSwitch(&PECSideSP, nullptr);
            return true;
        }
        
        /******************************************************
        * Meridian Action Operations
        *******************************************************/
        if (!strcmp(name, MeridianActionSP.name))
        {
            IUUpdateSwitch(&MeridianActionSP, states, names, n);
            MeridianActionSP.s = (driver->setMeridianBehavior(static_cast<IOP_MB_STATE>(IUFindOnSwitchIndex(&MeridianActionSP)),
                                  MeridianLimitN[0].value)) ? IPS_OK : IPS_ALERT;
            if (MeridianActionSP.s == IPS_OK)
            {
                LOGF_INFO("Mount Meridian Behavior: When mount reaches %.f degrees past meridian, it will %s.",
                          MeridianLimitN[0].value, MeridianActionS[IOP_MB_STOP].s == ISS_ON ? "stop" : "flip");
            }
            IDSetSwitch(&MeridianActionSP, nullptr);
            return true;
        }
    }

    return INDI::Telescope::ISNewSwitch(dev, name, states, names, n);
}

bool IOptronV3::ReadScopeStatus()
{
    bool rc = false;

    IOPInfo newInfo;

    if (isSimulation())
        mountSim();

    // Do not query mount if parked already.
    if (TrackState == SCOPE_PARKED)
        return true;

    rc = driver->getStatus(&newInfo);

    if (rc)
    {
        if (IUFindOnSwitchIndex(&GPSStatusSP) != newInfo.gpsStatus)
        {
            IUResetSwitch(&GPSStatusSP);
            GPSStatusS[newInfo.gpsStatus].s = ISS_ON;
            IDSetSwitch(&GPSStatusSP, nullptr);
        }

        if (IUFindOnSwitchIndex(&TimeSourceSP) != newInfo.timeSource)
        {
            IUResetSwitch(&TimeSourceSP);
            TimeSourceS[newInfo.timeSource].s = ISS_ON;
            IDSetSwitch(&TimeSourceSP, nullptr);
        }

        if (IUFindOnSwitchIndex(&HemisphereSP) != newInfo.hemisphere)
        {
            IUResetSwitch(&HemisphereSP);
            HemisphereS[newInfo.hemisphere].s = ISS_ON;
            IDSetSwitch(&HemisphereSP, nullptr);
        }

        if (IUFindOnSwitchIndex(&SlewRateSP) != newInfo.slewRate - 1)
        {
            IUResetSwitch(&SlewRateSP);
            SlewRateS[newInfo.slewRate - 1].s = ISS_ON;
            IDSetSwitch(&SlewRateSP, nullptr);
        }

        switch (newInfo.systemStatus)
        {
            case ST_STOPPED:
                TrackModeSP.s = IPS_IDLE;
                TrackState    = SCOPE_IDLE;
                break;
            case ST_PARKED:
                TrackModeSP.s = IPS_IDLE;
                TrackState    = SCOPE_PARKED;
                if (!isParked())
                    SetParked(true);
                break;
            case ST_HOME:
                TrackModeSP.s = IPS_IDLE;
                TrackState    = SCOPE_IDLE;
                break;
            case ST_SLEWING:
            case ST_MERIDIAN_FLIPPING:
                if (TrackState != SCOPE_SLEWING && TrackState != SCOPE_PARKING)
                    TrackState = SCOPE_SLEWING;
                break;
            case ST_TRACKING_PEC_OFF:
            case ST_TRACKING_PEC_ON:
            case ST_GUIDING:
                if (newInfo.systemStatus == ST_TRACKING_PEC_OFF || newInfo.systemStatus == ST_TRACKING_PEC_ON)
                    setPECState(newInfo.systemStatus == ST_TRACKING_PEC_ON ? PEC_ON : PEC_OFF);
                TrackModeSP.s = IPS_BUSY;
                TrackState    = SCOPE_TRACKING;
                if (scopeInfo.systemStatus == ST_SLEWING)
                    LOG_INFO("Slew complete, tracking...");
                else if (scopeInfo.systemStatus == ST_MERIDIAN_FLIPPING)
                    LOG_INFO("Meridian flip complete, tracking...");
                break;
        }

        if (IUFindOnSwitchIndex(&TrackModeSP) != newInfo.trackRate)
        {
            IUResetSwitch(&TrackModeSP);
            TrackModeS[newInfo.trackRate].s = ISS_ON;
            IDSetSwitch(&TrackModeSP, nullptr);
        }

        scopeInfo = newInfo;
    }

    /* v3.0 Monitor PEC Training */
    if (isTraining)
    {
        if (TrackState == SCOPE_TRACKING)
        {
            if(GetPECDataStatus(false))
            {
                sprintf(PECText, "PEC with %d second worm cycle recorded", (int)(PECTimingN[0].value));
                LOG_INFO(PECText);
                IUSaveText(&PECInfoT[0], PECText);
                delete[] PECvalues;
                PECTrainingSP.s = IPS_OK;
                isTraining = false;
            }
            else
            {
                char temp_str[128];
                time_t actual_time;
  
                time(&actual_time);
                int nextPeriodDelta;
                nextPeriodDelta=(int)((floor(difftime(actual_time, PECStartTime)/PECTimingN[0].value)+1)*PECTimingN[0].value-
                                        difftime(actual_time, PECStartTime));

                PECIndex = PECTimingN[0].value-nextPeriodDelta + PECTimingN[1].value;

                if (PECIndex>=PECTimingN[0].value)
                    PECIndex = PECIndex - PECTimingN[0].value;

                float deltaPE;
                int guidePulse;

                deltaPE= PECvalues[PECIndex]-appliedCorrection;
                guidePulse = (int)roundf((deltaPE/(TRACKRATE_SIDEREAL*GuideRateN[0].value))*1000);   //round to ms

                //then round to stepsize
                if (guidePulse > 0)
                    guidePulse = (int)floor((guidePulse + 0.5 * PECTimingN[2].value)/PECTimingN[2].value) * PECTimingN[2].value;
                else
                    guidePulse = (int)ceil((guidePulse - 0.5 * PECTimingN[2].value)/PECTimingN[2].value) * PECTimingN[2].value;


                if (guidePulse >= (PECTimingN[2].value) || guidePulse<=-(PECTimingN[2].value))
                {
                    //apply guiding here
                    if (PECSideS[0].s == ISS_ON)
                    {
                        if (guidePulse > 0)
                            GuideWest((int)(guidePulse));
                        else
                            GuideEast((int)(-guidePulse));
                    }
                    else
                    {
                         if (guidePulse > 0)
                            GuideEast((int)(guidePulse));
                        else
                            GuideWest((int)(-guidePulse));
                    }

                    appliedCorrection += (guidePulse/1000.0) * (TRACKRATE_SIDEREAL*GuideRateN[0].value);
                }
                else
                {
                    guidePulse = 0;
                }

                sprintf(temp_str, "Index: %d, delta: %.4f, pulse: %d, total corr: %.4f, error: %.4f",
                             PECIndex, deltaPE, guidePulse, appliedCorrection, PECvalues[PECIndex]-appliedCorrection);
                LOG_INFO(temp_str);

                sprintf(PECText, "Recording index %d", PECIndex);
                IUSaveText(&PECInfoT[0], PECText);
            }
        }
        else
        {
            driver->setPETEnabled(false);
            PECTrainingSP.s = IPS_ALERT;
            sprintf(PECText, "Tracking error, recording cancelled at index %d", PECIndex);
            delete[] PECvalues;
            LOG_ERROR(PECText);
            IUSaveText(&PECInfoT[0], "Cancelled");
        }
        IDSetText(&PECInfoTP, nullptr);
        IDSetSwitch(&PECTrainingSP, nullptr);
    }
    
    if (isWaitingTraining)
    {
        if (TrackState == SCOPE_TRACKING)
        {
            time_t actual_time;
  
            time(&actual_time);
            

            int nextPeriodDelta;
            nextPeriodDelta=(int)((floor(difftime(actual_time, PECStartTime)/PECTimingN[0].value)+1)*PECTimingN[0].value-
                                        difftime(actual_time, PECStartTime));

            if (nextPeriodDelta == PECTimingN[0].value)
            {
                driver->setPETEnabled(true);
                isWaitingTraining = false;
                isTraining = true;
                LOG_INFO("Recording started.");
                PECIndex = PECTimingN[1].value;;
                appliedCorrection = 0;
                sprintf(PECText, "Recording index %d", PECIndex);
                IUSaveText(&PECInfoT[0], PECText);
            }
            else
            {
                sprintf(PECText, "Time to start recording: %d s", nextPeriodDelta);
                IUSaveText(&PECInfoT[0], PECText);
            }
            
        }
        else
        {
            driver->setPETEnabled(false);
            PECTrainingSP.s = IPS_ALERT;
            sprintf(PECText, "Tracking error, recording cancelled at index %d", PECIndex);
            delete[] PECvalues;
            isWaitingTraining = false;
            isTraining = false;
            LOG_ERROR(PECText);
            IUSaveText(&PECInfoT[0], "Cancelled");
        }
        IDSetText(&PECInfoTP, nullptr);
        IDSetSwitch(&PECTrainingSP, nullptr);
    }
    // End Mod */

    IOP_PIER_STATE pierState = IOP_PIER_UNKNOWN;
    IOP_CW_STATE cwState = IOP_CW_NORMAL;

    double previousRA = currentRA, previousDE = currentDEC;
    rc = driver->getCoords(&currentRA, &currentDEC, &pierState, &cwState);
    if (rc)
    {
        // 2021.11.30 JM: This is a hack to circumvent a bug in iOptorn firmware
        // the "system status" bit is set to SLEWING even when parking is done (2), it never
        // changes to (6) which indicates it has parked. So we use a counter to check if there
        // is no longer any motion.
        if (TrackState == SCOPE_PARKING)
        {
            if (std::abs(previousRA - currentRA) < 0.01 && std::abs(previousDE - currentDEC) < 0.01)
            {
                m_ParkingCounter++;
                if (m_ParkingCounter >= MAX_PARK_COUNTER)
                {
                    m_ParkingCounter = 0;
                    SetTrackEnabled(false);
                    SetParked(true);
                }
            }
        }
        if (pierState == IOP_PIER_UNKNOWN)
            setPierSide(PIER_UNKNOWN);
        else
            setPierSide(pierState == IOP_PIER_EAST ? PIER_EAST : PIER_WEST);

        if (IUFindOnSwitchIndex(&CWStateSP) != cwState)
        {
            IUResetSwitch(&CWStateSP);
            CWStateS[cwState].s = ISS_ON;
            IDSetSwitch(&CWStateSP, nullptr);
        }

        NewRaDec(currentRA, currentDEC);
    }

    return rc;
}

bool IOptronV3::Goto(double ra, double de)
{
    targetRA  = ra;
    targetDEC = de;
    char RAStr[64] = {0}, DecStr[64] = {0};

    fs_sexa(RAStr, targetRA, 2, 3600);
    fs_sexa(DecStr, targetDEC, 2, 3600);

    if (driver->setRA(ra) == false || driver->setDE(de) == false)
    {
        LOG_ERROR("Error setting RA/DEC.");
        return false;
    }

    bool rc = false;
    if (IUFindOnSwitchIndex(&SlewModeSP) == IOP_CW_NORMAL)
        rc = driver->slewNormal();
    else
        rc = driver->slewCWUp();

    if (rc == false)
    {
        LOG_ERROR("Failed to slew.");
        return false;
    }

    TrackState = SCOPE_SLEWING;

    LOGF_INFO("Slewing to RA: %s - DEC: %s", RAStr, DecStr);
    return true;
}

bool IOptronV3::Sync(double ra, double de)
{
    if (driver->setRA(ra) == false || driver->setDE(de) == false)
    {
        LOG_ERROR("Error setting RA/DEC.");
        return false;
    }

    if (driver->sync() == false)
    {
        LOG_ERROR("Failed to sync.");
    }

    EqNP.s     = IPS_OK;

    currentRA  = ra;
    currentDEC = de;

    NewRaDec(currentRA, currentDEC);

    return true;
}

bool IOptronV3::Abort()
{
    return driver->abort();
}

bool IOptronV3::Park()
{
    //    if (firmwareInfo.Model.find("CEM") == std::string::npos &&
    //            firmwareInfo.Model.find("iEQ45 Pro") == std::string::npos &&
    //            firmwareInfo.Model.find("iEQ35") == std::string::npos)
    //    {
    //        LOG_ERROR("Parking is not supported in this mount model.");
    //        return false;
    //    }

    if (driver->park())
    {
        TrackState = SCOPE_PARKING;
        m_ParkingCounter = 0;
        LOG_INFO("Parking is in progress...");

        return true;
    }
    else
        return false;
}

bool IOptronV3::UnPark()
{
    //    if (firmwareInfo.Model.find("CEM") == std::string::npos &&
    //            firmwareInfo.Model.find("iEQ45 Pro") == std::string::npos &&
    //            firmwareInfo.Model.find("iEQ35") == std::string::npos)
    //    {
    //        LOG_ERROR("Unparking is not supported in this mount model.");
    //        return false;
    //    }

    if (driver->unpark())
    {
        SetParked(false);
        TrackState = SCOPE_IDLE;
        return true;
    }
    else
        return false;
}

bool IOptronV3::Handshake()
{
    driver->setSimulation(isSimulation());

    if (driver->checkConnection(PortFD) == false)
        return false;

    return true;
}

bool IOptronV3::updateTime(ln_date *utc, double utc_offset)
{
    // No communications while parked.
    if (TrackState == SCOPE_PARKED)
        return true;

    bool rc1 = driver->setUTCDateTime(ln_get_julian_day(utc));

    bool rc2 = driver->setUTCOffset(utc_offset * 60);

    return (rc1 && rc2);
}

bool IOptronV3::updateLocation(double latitude, double longitude, double elevation)
{
    INDI_UNUSED(elevation);

    // No communications while parked.
    if (TrackState == SCOPE_PARKED)
        return true;

    if (longitude > 180)
        longitude -= 360;

    if (driver->setLongitude(longitude) == false)
    {
        LOG_ERROR("Failed to set longitude.");
        return false;
    }

    if (driver->setLatitude(latitude) == false)
    {
        LOG_ERROR("Failed to set longitude.");
        return false;
    }

    char l[32] = {0}, L[32] = {0};
    fs_sexa(l, latitude, 3, 3600);
    fs_sexa(L, longitude, 4, 3600);

    LOGF_INFO("Site location updated to Lat %.32s - Long %.32s", l, L);

    return true;
}

void IOptronV3::debugTriggered(bool enable)
{
    driver->setDebug(enable);
}

void IOptronV3::simulationTriggered(bool enable)
{
    driver->setSimulation(enable);
}

bool IOptronV3::MoveNS(INDI_DIR_NS dir, TelescopeMotionCommand command)
{
    if (TrackState == SCOPE_PARKED)
    {
        LOG_ERROR("Please unpark the mount before issuing any motion commands.");
        return false;
    }

    switch (command)
    {
        case MOTION_START:
            if (driver->startMotion(dir == DIRECTION_NORTH ? IOP_N : IOP_S) == false)
            {
                LOG_ERROR("Error setting N/S motion direction.");
                return false;
            }
            else
                LOGF_INFO("Moving toward %s.", (dir == DIRECTION_NORTH) ? "North" : "South");
            break;

        case MOTION_STOP:
            if (driver->stopMotion(dir == DIRECTION_NORTH ? IOP_N : IOP_S) == false)
            {
                LOG_ERROR("Error stopping N/S motion.");
                return false;
            }
            else
                LOGF_INFO("%s motion stopped.", (dir == DIRECTION_NORTH) ? "North" : "South");
            break;
    }

    return true;
}

bool IOptronV3::MoveWE(INDI_DIR_WE dir, TelescopeMotionCommand command)
{
    if (TrackState == SCOPE_PARKED)
    {
        LOG_ERROR("Please unpark the mount before issuing any motion commands.");
        return false;
    }

    switch (command)
    {
        case MOTION_START:
            if (driver->startMotion(dir == DIRECTION_WEST ? IOP_W : IOP_E) == false)
            {
                LOG_ERROR("Error setting N/S motion direction.");
                return false;
            }
            else
                LOGF_INFO("Moving toward %s.", (dir == DIRECTION_WEST) ? "West" : "East");
            break;

        case MOTION_STOP:
            if (driver->stopMotion(dir == DIRECTION_WEST ? IOP_W : IOP_E) == false)
            {
                LOG_ERROR("Error stopping W/E motion.");
                return false;
            }
            else
                LOGF_INFO("%s motion stopped.", (dir == DIRECTION_WEST) ? "West" : "East");
            break;
    }

    return true;
}

IPState IOptronV3::GuideNorth(uint32_t ms)
{
    bool rc = driver->startGuide(IOP_N, (uint32_t)ms);
    return (rc ? IPS_OK : IPS_ALERT);
}

IPState IOptronV3::GuideSouth(uint32_t ms)
{
    bool rc = driver->startGuide(IOP_S, (uint32_t)ms);
    return (rc ? IPS_OK : IPS_ALERT);
}

IPState IOptronV3::GuideEast(uint32_t ms)
{
    bool rc = driver->startGuide(IOP_E, (uint32_t)ms);
    return (rc ? IPS_OK : IPS_ALERT);
}

IPState IOptronV3::GuideWest(uint32_t ms)
{
    bool rc = driver->startGuide(IOP_W, (uint32_t)ms);
    return (rc ? IPS_OK : IPS_ALERT);
}

bool IOptronV3::SetSlewRate(int index)
{
    IOP_SLEW_RATE rate = static_cast<IOP_SLEW_RATE>(index);
    return driver->setSlewRate(rate);
}

bool IOptronV3::saveConfigItems(FILE *fp)
{
    INDI::Telescope::saveConfigItems(fp);

    IUSaveConfigSwitch(fp, &SlewModeSP);
    IUSaveConfigSwitch(fp, &DaylightSP);

    MeridianLimitNP.save(fp);
    MeridianActionSP.save(fp);

    return true;
}

void IOptronV3::mountSim()
{
    static struct timeval ltv;
    struct timeval tv;
    double dt, da, dx;
    int nlocked;

    /* update elapsed time since last poll, don't presume exactly POLLMS */
    gettimeofday(&tv, nullptr);

    if (ltv.tv_sec == 0 && ltv.tv_usec == 0)
        ltv = tv;

    dt  = tv.tv_sec - ltv.tv_sec + (tv.tv_usec - ltv.tv_usec) / 1e6;
    ltv = tv;
    double currentSlewRate = Driver::IOP_SLEW_RATES[IUFindOnSwitchIndex(&SlewRateSP)] * TRACKRATE_SIDEREAL / 3600.0;
    da  = currentSlewRate * dt;

    /* Process per current state. We check the state of EQUATORIAL_COORDS and act accordingly */
    switch (TrackState)
    {
        case SCOPE_IDLE:
            currentRA += (TrackRateN[AXIS_RA].value / 3600.0 * dt) / 15.0;
            currentRA = range24(currentRA);
            break;

        case SCOPE_TRACKING:
            if (TrackModeS[TR_CUSTOM].s == ISS_ON)
            {
                currentRA  += ( ((TRACKRATE_SIDEREAL / 3600.0) - (TrackRateN[AXIS_RA].value / 3600.0)) * dt) / 15.0;
                currentDEC += ( (TrackRateN[AXIS_DE].value / 3600.0) * dt);
            }
            break;

        case SCOPE_SLEWING:
        case SCOPE_PARKING:
            /* slewing - nail it when both within one pulse @ SLEWRATE */
            nlocked = 0;

            dx = targetRA - currentRA;

            // Take shortest path
            if (fabs(dx) > 12)
                dx *= -1;

            if (fabs(dx) <= da)
            {
                currentRA = targetRA;
                nlocked++;
            }
            else if (dx > 0)
                currentRA += da / 15.;
            else
                currentRA -= da / 15.;

            if (currentRA < 0)
                currentRA += 24;
            else if (currentRA > 24)
                currentRA -= 24;

            dx = targetDEC - currentDEC;
            if (fabs(dx) <= da)
            {
                currentDEC = targetDEC;
                nlocked++;
            }
            else if (dx > 0)
                currentDEC += da;
            else
                currentDEC -= da;

            if (nlocked == 2)
            {
                if (TrackState == SCOPE_SLEWING)
                    driver->setSimSytemStatus(ST_TRACKING_PEC_OFF);
                else
                    driver->setSimSytemStatus(ST_PARKED);
            }

            break;

        default:
            break;
    }

    driver->setSimRA(currentRA);
    driver->setSimDE(currentDEC);
}

bool IOptronV3::SetCurrentPark()
{
    INDI::IEquatorialCoordinates equatorialCoords {currentRA, currentDEC};
    INDI::IHorizontalCoordinates horizontalCoords {0, 0};
    INDI::EquatorialToHorizontal(&equatorialCoords, &m_Location, ln_get_julian_from_sys(), &horizontalCoords);
    double parkAZ = horizontalCoords.azimuth;
    // Wrap to 0
    if (parkAZ >= 360)
        parkAZ = 0;
    double parkAlt = horizontalCoords.altitude;
    char AzStr[16], AltStr[16];
    fs_sexa(AzStr, parkAZ, 2, 3600);
    fs_sexa(AltStr, parkAlt, 2, 3600);
    LOGF_DEBUG("Setting current parking position to coordinates Az (%s) Alt (%s)...", AzStr, AltStr);
    SetAxis1Park(parkAZ);
    SetAxis2Park(parkAlt);
    driver->setParkAz(parkAZ);
    driver->setParkAlt(parkAlt);
    return true;
}

bool IOptronV3::SetDefaultPark()
{
    // By default azimuth 0
    SetAxis1Park(0);
    // Altitude = latitude of observer
    SetAxis2Park(LocationN[LOCATION_LATITUDE].value);
    driver->setParkAz(0);
    driver->setParkAlt(LocationN[LOCATION_LATITUDE].value);
    return true;
}

bool IOptronV3::SetTrackMode(uint8_t mode)
{
    IOP_TRACK_RATE rate = static_cast<IOP_TRACK_RATE>(mode);

    if (driver->setTrackMode(rate))
        return true;

    return false;
}

bool IOptronV3::SetTrackRate(double raRate, double deRate)
{
    INDI_UNUSED(deRate);

    // Convert to arcsecs/s to rate
    double ieqRARate = raRate / TRACKRATE_SIDEREAL;

    if (ieqRARate < 0.1 || ieqRARate > 1.9)
    {
        LOG_ERROR("Rate is outside permitted limits of 0.1 to 1.9 sidereal rate (1.504 to 28.578 arcsecs/s)");
        return false;
    }


    if (driver->setCustomRATrackRate(ieqRARate))
        return true;

    return false;
}

bool IOptronV3::SetTrackEnabled(bool enabled)
{
    if (enabled)
    {
        // If we are engaging tracking, let us first set tracking mode, and if we have custom mode, then tracking rate.
        // NOTE: Is this the correct order? or should tracking be switched on first before making these changes? Need to test.
        SetTrackMode(IUFindOnSwitchIndex(&TrackModeSP));
        if (TrackModeS[TR_CUSTOM].s == ISS_ON)
            SetTrackRate(TrackRateN[AXIS_RA].value, TrackRateN[AXIS_DE].value);
    }

    return driver->setTrackEnabled(enabled);
}

bool IOptronV3::GetPECDataStatus(bool enabled)
{
    if(driver->getPETEnabled(true))
    {
        if (enabled)
        {
            IUSaveText(&PECInfoT[0], "Recorded");
            IDSetText(&PECInfoTP, nullptr);
            LOG_INFO("Mount PEC Chip Ready and Trained");
        }
        return true;
    }
    else
    {
        if (enabled)
        {
            IUSaveText(&PECInfoT[0], "None");
            IDSetText(&PECInfoTP, nullptr);
            LOG_INFO("Mount PEC Chip Needs Training");
        }
    }
    return false;
}<|MERGE_RESOLUTION|>--- conflicted
+++ resolved
@@ -57,12 +57,6 @@
 
     DBG_SCOPE = INDI::Logger::getInstance().addDebugLevel("Scope Verbose", "SCOPE");
 
-<<<<<<< HEAD
-    SetTelescopeCapability(TELESCOPE_CAN_PARK | TELESCOPE_CAN_SYNC | TELESCOPE_CAN_GOTO | TELESCOPE_CAN_ABORT |                         
-                           TELESCOPE_HAS_PEC  |
-                           TELESCOPE_HAS_TIME | TELESCOPE_HAS_LOCATION | TELESCOPE_HAS_TRACK_MODE |
-                           TELESCOPE_CAN_CONTROL_TRACK | TELESCOPE_HAS_TRACK_RATE | TELESCOPE_HAS_PIER_SIDE,
-=======
     SetTelescopeCapability(TELESCOPE_CAN_PARK |
                            TELESCOPE_CAN_SYNC |
                            TELESCOPE_CAN_GOTO |
@@ -74,7 +68,6 @@
                            TELESCOPE_CAN_CONTROL_TRACK |
                            TELESCOPE_HAS_TRACK_RATE |
                            TELESCOPE_HAS_PIER_SIDE,
->>>>>>> 6c37f87b
                            9);
 }
 
@@ -144,12 +137,15 @@
     IUFillSwitchVector(&HomeSP, HomeS, 3, getDeviceName(), "TELESCOPE_HOME", "Home", MAIN_CONTROL_TAB, IP_RW, ISR_ATMOST1, 0,
                        IPS_IDLE);
 
-    /* PEC */
+    /* v3.0 Create PEC Training switches */
+    // PEC Training
     IUFillSwitch(&PECTrainingS[0], "PEC_Recording", "Record", ISS_OFF);
     IUFillSwitch(&PECTrainingS[1], "PEC_Status", "Status", ISS_OFF);
     IUFillSwitchVector(&PECTrainingSP, PECTrainingS, 2, getDeviceName(), "PEC_TRAINING", "PEC Training", PEC_TAB, IP_RW,
                        ISR_ATMOST1, 0,
                        IPS_IDLE);
+
+    // Create PEC Training Information */
     IUFillText(&PECInfoT[0], "PEC_INFO", "Status", "");
     IUFillTextVector(&PECInfoTP, PECInfoT, 1, getDeviceName(), "PEC_INFOS", "PEC Status", PEC_TAB,
                      IP_RO, 60, IPS_IDLE);
@@ -853,22 +849,6 @@
             return true;
         }
         
-        /******************************************************
-        * Meridian Action Operations
-        *******************************************************/
-        if (!strcmp(name, MeridianActionSP.name))
-        {
-            IUUpdateSwitch(&MeridianActionSP, states, names, n);
-            MeridianActionSP.s = (driver->setMeridianBehavior(static_cast<IOP_MB_STATE>(IUFindOnSwitchIndex(&MeridianActionSP)),
-                                  MeridianLimitN[0].value)) ? IPS_OK : IPS_ALERT;
-            if (MeridianActionSP.s == IPS_OK)
-            {
-                LOGF_INFO("Mount Meridian Behavior: When mount reaches %.f degrees past meridian, it will %s.",
-                          MeridianLimitN[0].value, MeridianActionS[IOP_MB_STOP].s == ISS_ON ? "stop" : "flip");
-            }
-            IDSetSwitch(&MeridianActionSP, nullptr);
-            return true;
-        }
     }
 
     return INDI::Telescope::ISNewSwitch(dev, name, states, names, n);
