/*
    INDI IOptron v3 Driver for firmware version 20171001 or later.

    Copyright (C) 2018 Jasem Mutlaq

    This library is free software; you can redistribute it and/or
    modify it under the terms of the GNU Lesser General Public
    License as published by the Free Software Foundation; either
    version 2.1 of the License, or (at your option) any later version.

    This library is distributed in the hope that it will be useful,
    but WITHOUT ANY WARRANTY; without even the implied warranty of
    MERCHANTABILITY or FITNESS FOR A PARTICULAR PURPOSE.  See the GNU
    Lesser General Public License for more details.

    You should have received a copy of the GNU Lesser General Public
    License along with this library; if not, write to the Free Software
    Foundation, Inc., 51 Franklin Street, Fifth Floor, Boston, MA  02110-1301  USA

    Updated for PEC V3
*/

#include "ioptronv3.h"
#include "connectionplugins/connectionserial.h"
#include "connectionplugins/connectiontcp.h"
#include "indicom.h"

#include <libnova/transform.h>
#include <libnova/sidereal_time.h>

#include <memory>

#include <cmath>
#include <cstring>

using namespace IOPv3;

#define MOUNTINFO_TAB "Mount Info"
#define PEC_TAB "PEC training"  

// We declare an auto pointer to IOptronV3.
static std::unique_ptr<IOptronV3> scope(new IOptronV3());

/* Constructor */
IOptronV3::IOptronV3()
{
    setVersion(1, 6);

    driver.reset(new Driver(getDeviceName()));

    scopeInfo.gpsStatus    = GPS_OFF;
    scopeInfo.systemStatus = ST_STOPPED;
    scopeInfo.trackRate    = TR_SIDEREAL;
    /* v3.0 use default PEC Settings */
    scopeInfo.systemStatus = ST_TRACKING_PEC_OFF;
    // End Mod */
    scopeInfo.slewRate     = SR_MAX;
    scopeInfo.timeSource   = TS_RS232;
    scopeInfo.hemisphere   = HEMI_NORTH;

    DBG_SCOPE = INDI::Logger::getInstance().addDebugLevel("Scope Verbose", "SCOPE");

    SetTelescopeCapability(TELESCOPE_CAN_PARK | TELESCOPE_CAN_SYNC | TELESCOPE_CAN_GOTO | TELESCOPE_CAN_ABORT |                         
                           TELESCOPE_HAS_PEC  |
                           TELESCOPE_HAS_TIME | TELESCOPE_HAS_LOCATION | TELESCOPE_HAS_TRACK_MODE |
                           TELESCOPE_CAN_CONTROL_TRACK | TELESCOPE_HAS_TRACK_RATE | TELESCOPE_HAS_PIER_SIDE,
                           9);
}

const char *IOptronV3::getDefaultName()
{
    return "iOptronV3";
}

bool IOptronV3::initProperties()
{
    INDI::Telescope::initProperties();

    // Slew Rates
    strncpy(SlewRateS[0].label, "1x", MAXINDILABEL);
    strncpy(SlewRateS[1].label, "2x", MAXINDILABEL);
    strncpy(SlewRateS[2].label, "8x", MAXINDILABEL);
    strncpy(SlewRateS[3].label, "16x", MAXINDILABEL);
    strncpy(SlewRateS[4].label, "64x", MAXINDILABEL);
    strncpy(SlewRateS[5].label, "128x", MAXINDILABEL);
    strncpy(SlewRateS[6].label, "256x", MAXINDILABEL);
    strncpy(SlewRateS[7].label, "512x", MAXINDILABEL);
    strncpy(SlewRateS[8].label, "MAX", MAXINDILABEL);
    IUResetSwitch(&SlewRateSP);
    // Max is the default
    SlewRateS[8].s = ISS_ON;

    /* Firmware */
    IUFillText(&FirmwareT[FW_MODEL], "Model", "", nullptr);
    IUFillText(&FirmwareT[FW_BOARD], "Board", "", nullptr);
    IUFillText(&FirmwareT[FW_CONTROLLER], "Controller", "", nullptr);
    IUFillText(&FirmwareT[FW_RA], "RA", "", nullptr);
    IUFillText(&FirmwareT[FW_DEC], "DEC", "", nullptr);
    IUFillTextVector(&FirmwareTP, FirmwareT, 5, getDeviceName(), "Firmware Info", "", MOUNTINFO_TAB, IP_RO, 0,
                     IPS_IDLE);

    /* Tracking Mode */
    AddTrackMode("TRACK_SIDEREAL", "Sidereal", true);
    AddTrackMode("TRACK_LUNAR", "Lunar");
    AddTrackMode("TRACK_SOLAR", "Solar");
    AddTrackMode("TRACK_KING", "King");
    AddTrackMode("TRACK_CUSTOM", "Custom");

    /* GPS Status */
    IUFillSwitch(&GPSStatusS[GPS_OFF], "Off", "", ISS_ON);
    IUFillSwitch(&GPSStatusS[GPS_ON], "On", "", ISS_OFF);
    IUFillSwitch(&GPSStatusS[GPS_DATA_OK], "Data OK", "", ISS_OFF);
    IUFillSwitchVector(&GPSStatusSP, GPSStatusS, 3, getDeviceName(), "GPS_STATUS", "GPS", MOUNTINFO_TAB, IP_RO,
                       ISR_1OFMANY, 0, IPS_IDLE);

    /* Time Source */
    IUFillSwitch(&TimeSourceS[TS_RS232], "RS232", "", ISS_ON);
    IUFillSwitch(&TimeSourceS[TS_CONTROLLER], "Controller", "", ISS_OFF);
    IUFillSwitch(&TimeSourceS[TS_GPS], "GPS", "", ISS_OFF);
    IUFillSwitchVector(&TimeSourceSP, TimeSourceS, 3, getDeviceName(), "TIME_SOURCE", "Time Source", MOUNTINFO_TAB,
                       IP_RO, ISR_1OFMANY, 0, IPS_IDLE);

    /* Hemisphere */
    IUFillSwitch(&HemisphereS[HEMI_SOUTH], "South", "", ISS_OFF);
    IUFillSwitch(&HemisphereS[HEMI_NORTH], "North", "", ISS_ON);
    IUFillSwitchVector(&HemisphereSP, HemisphereS, 2, getDeviceName(), "HEMISPHERE", "Hemisphere", MOUNTINFO_TAB, IP_RO,
                       ISR_1OFMANY, 0, IPS_IDLE);

    /* Home */
    IUFillSwitch(&HomeS[IOP_FIND_HOME], "FindHome", "Find Home", ISS_OFF);
    IUFillSwitch(&HomeS[IOP_SET_HOME], "SetCurrentAsHome", "Set current as Home", ISS_OFF);
    IUFillSwitch(&HomeS[IOP_GOTO_HOME], "GoToHome", "Go to Home", ISS_OFF);
    IUFillSwitchVector(&HomeSP, HomeS, 3, getDeviceName(), "HOME", "Home", MAIN_CONTROL_TAB, IP_RW, ISR_ATMOST1, 0,
                       IPS_IDLE);

    /* PEC */
    IUFillSwitch(&PECTrainingS[0], "PEC_Recording", "Record", ISS_OFF);
    IUFillSwitch(&PECTrainingS[1], "PEC_Status", "Status", ISS_OFF);
    IUFillSwitchVector(&PECTrainingSP, PECTrainingS, 2, getDeviceName(), "PEC_TRAINING", "PEC Training", PEC_TAB, IP_RW,
                       ISR_ATMOST1, 0,
                       IPS_IDLE);
    IUFillText(&PECInfoT[0], "PEC_INFO", "Status", "");
    IUFillTextVector(&PECInfoTP, PECInfoT, 1, getDeviceName(), "PEC_INFOS", "PEC Status", PEC_TAB,
                     IP_RO, 60, IPS_IDLE);
    IUFillText(&PECFileT[0], "PEC_FILE_PATH", "Path", getenv("HOME"));
    IUFillText(&PECFileT[1], "PEC_FILE_NAME", "Name", "pec.txt");
    IUFillText(&PECFileT[2], "PEC_FILE_TIME", "Time(YYYY-MM-DD hh:mm:ss)", "");
    IUFillTextVector(&PECFileTP, PECFileT, 3, getDeviceName(), "PEC_FILE", "PEC file", PEC_TAB,
                     IP_RW, 60, IPS_IDLE);
    IUFillNumber(&PECTimingN[0], "PEC_PERIOD", "Period (s)", "%g", 0, 1000, 1, 400);
    IUFillNumber(&PECTimingN[1], "PEC_DEPHASE", "Dephase (s)", "%g", 0, 1000, 1, 0);
    IUFillNumber(&PECTimingN[2], "PEC_MINSTEP", "Minimum pulse (ms)", "%g", 0, 1000, 1, 10);
    IUFillNumberVector(&PECTimingNP, PECTimingN, 3, getDeviceName(), "PEC_TIMING", "PEC Timing", PEC_TAB, IP_RW, 0,
                       IPS_IDLE);
    IUFillSwitch(&PECSideS[0], "PEC_SideWest", "West positive", ISS_OFF);
    IUFillSwitch(&PECSideS[1], "PEC_SideEast", "East positive", ISS_OFF);
    IUFillSwitchVector(&PECSideSP, PECSideS, 2, getDeviceName(), "PEC_Side", "Guiding polarity", PEC_TAB, IP_RW,
                       ISR_1OFMANY, 0,
                       IPS_IDLE);

    /* How fast do we guide compared to sidereal rate */
    IUFillNumber(&GuideRateN[0], "RA_GUIDE_RATE", "x Sidereal", "%g", 0.01, 0.9, 0.1, 0.5);
    IUFillNumber(&GuideRateN[1], "DE_GUIDE_RATE", "x Sidereal", "%g", 0.1, 0.99, 0.1, 0.5);
    IUFillNumberVector(&GuideRateNP, GuideRateN, 2, getDeviceName(), "GUIDE_RATE", "Guiding Rate", MOTION_TAB, IP_RW, 0,
                       IPS_IDLE);


    /* Slew Mode. Normal vs Counter Weight up */
    IUFillSwitch(&SlewModeS[IOP_CW_NORMAL], "Normal", "Normal", ISS_ON);
    IUFillSwitch(&SlewModeS[IOP_CW_UP], "Counterweight UP", "Counterweight up", ISS_OFF);
    IUFillSwitchVector(&SlewModeSP, SlewModeS, 2, getDeviceName(), "Slew Type", "Slew Type", MOTION_TAB, IP_RW, ISR_1OFMANY, 0,
                       IPS_IDLE);

    /* Daylight Savings */
    IUFillSwitch(&DaylightS[0], "ON", "ON", ISS_OFF);
    IUFillSwitch(&DaylightS[1], "OFF", "OFF", ISS_ON);
    IUFillSwitchVector(&DaylightSP, DaylightS, 2, getDeviceName(), "DaylightSaving", "Daylight Savings", SITE_TAB, IP_RW,
                       ISR_1OFMANY, 0,
                       IPS_IDLE);

    /* Counter Weight State */
    IUFillSwitch(&CWStateS[IOP_CW_NORMAL], "Normal", "Normal", ISS_ON);
    IUFillSwitch(&CWStateS[IOP_CW_UP], "Up", "Up", ISS_OFF);
    IUFillSwitchVector(&CWStateSP, CWStateS, 2, getDeviceName(), "CWState", "Counter weights", MOTION_TAB, IP_RO, ISR_1OFMANY,
                       0, IPS_IDLE);

    /* Meridian Behavior */
    IUFillSwitch(&MeridianActionS[IOP_MB_STOP], "IOP_MB_STOP", "Stop", ISS_ON);
    IUFillSwitch(&MeridianActionS[IOP_MB_FLIP], "IOP_MB_FLIP", "Flip", ISS_OFF);
    IUFillSwitchVector(&MeridianActionSP, MeridianActionS, 2, getDeviceName(), "MERIDIAN_ACTION", "Action", MB_TAB, IP_RW,
                       ISR_1OFMANY,
                       0, IPS_IDLE);

    /* Meridian Limit */
    IUFillNumber(&MeridianLimitN[0], "VALUE", "Degrees", "%.f", 0, 10, 1, 0);
    IUFillNumberVector(&MeridianLimitNP, MeridianLimitN, 1, getDeviceName(), "MERIDIAN_LIMIT", "Limit", MB_TAB, IP_RW, 60,
                       IPS_IDLE);

    // Baud rates.
    // 230400 for 120
    // 115000 for everything else
    if (strstr(getDeviceName(), "120"))
        serialConnection->setDefaultBaudRate(Connection::Serial::B_230400);
    else
        serialConnection->setDefaultBaudRate(Connection::Serial::B_115200);

    // Default WiFi connection parametes
    tcpConnection->setDefaultHost("10.10.100.254");
    tcpConnection->setDefaultPort(8899);

    TrackState = SCOPE_IDLE;

    initGuiderProperties(getDeviceName(), MOTION_TAB);

    setDriverInterface(getDriverInterface() | GUIDER_INTERFACE);

    SetParkDataType(PARK_AZ_ALT);

    addAuxControls();

    currentRA  = get_local_sidereal_time(LocationN[LOCATION_LONGITUDE].value);
    currentDEC = LocationN[LOCATION_LATITUDE].value > 0 ? 90 : -90;
    driver->setSimLongLat(LocationN[LOCATION_LONGITUDE].value > 180 ? LocationN[LOCATION_LONGITUDE].value - 360 :
                          LocationN[LOCATION_LONGITUDE].value, LocationN[LOCATION_LATITUDE].value);

    return true;
}

bool IOptronV3::updateProperties()
{
    INDI::Telescope::updateProperties();

    if (isConnected())
    {
        defineProperty(&HomeSP);

        defineProperty(&PECTrainingSP);
        defineProperty(&PECInfoTP);
        defineProperty(&PECFileTP);
        defineProperty(&PECTimingNP);
        defineProperty(&PECSideSP);

        defineProperty(&GuideNSNP);
        defineProperty(&GuideWENP);
        defineProperty(&GuideRateNP);

        defineProperty(&FirmwareTP);
        defineProperty(&GPSStatusSP);
        defineProperty(&TimeSourceSP);
        defineProperty(&HemisphereSP);
        defineProperty(&SlewModeSP);
        defineProperty(&DaylightSP);
        defineProperty(&CWStateSP);

        defineProperty(&MeridianActionSP);
        defineProperty(&MeridianLimitNP);

        getStartupData();
    }
    else
    {
        deleteProperty(HomeSP.name);

        deleteProperty(PECTrainingSP.name);
        deleteProperty(PECInfoTP.name);
        deleteProperty(PECFileTP.name);
        deleteProperty(PECTimingNP.name);
        deleteProperty(PECSideSP.name);

        deleteProperty(GuideNSNP.name);
        deleteProperty(GuideWENP.name);
        deleteProperty(GuideRateNP.name);

        deleteProperty(FirmwareTP.name);
        deleteProperty(GPSStatusSP.name);
        deleteProperty(TimeSourceSP.name);
        deleteProperty(HemisphereSP.name);
        deleteProperty(SlewModeSP.name);
        deleteProperty(DaylightSP.name);
        deleteProperty(CWStateSP.name);

        deleteProperty(MeridianActionSP.name);
        deleteProperty(MeridianLimitNP.name);
    }

    return true;
}

void IOptronV3::getStartupData()
{
    LOG_DEBUG("Getting firmware data...");
    if (driver->getFirmwareInfo(&firmwareInfo))
    {
        IUSaveText(&FirmwareT[0], firmwareInfo.Model.c_str());
        IUSaveText(&FirmwareT[1], firmwareInfo.MainBoardFirmware.c_str());
        IUSaveText(&FirmwareT[2], firmwareInfo.ControllerFirmware.c_str());
        IUSaveText(&FirmwareT[3], firmwareInfo.RAFirmware.c_str());
        IUSaveText(&FirmwareT[4], firmwareInfo.DEFirmware.c_str());

        FirmwareTP.s = IPS_OK;
        IDSetText(&FirmwareTP, nullptr);
    }

    LOG_DEBUG("Getting guiding rate...");
    double RARate = 0, DERate = 0;
    if (driver->getGuideRate(&RARate, &DERate))
    {
        GuideRateN[RA_AXIS].value = RARate;
        GuideRateN[DEC_AXIS].value = DERate;
        IDSetNumber(&GuideRateNP, nullptr);
    }

    int utcOffsetMinutes = 0;
    bool dayLightSavings = false;
    double JD = 0;
    if (driver->getUTCDateTime(&JD, &utcOffsetMinutes, &dayLightSavings))
    {
        time_t utc_time;
        ln_get_timet_from_julian(JD, &utc_time);

        // UTC Time
        char ts[32] = {0};
        struct tm *utc;
        utc = gmtime(&utc_time);
        strftime(ts, sizeof(ts), "%Y-%m-%dT%H:%M:%S", utc);
        IUSaveText(&TimeT[0], ts);
        LOGF_INFO("Mount UTC: %s", ts);

        // UTC Offset
        char offset[8] = {0};
        // 2021-05-12 JM: Account for daylight savings
        if (dayLightSavings)
            utcOffsetMinutes += 60;

        snprintf(offset, 8, "%.2f", utcOffsetMinutes / 60.0);
        IUSaveText(&TimeT[1], offset);
        LOGF_INFO("Mount UTC Offset: %s", offset);

        TimeTP.s = IPS_OK;
        IDSetText(&TimeTP, nullptr);

        LOGF_INFO("Mount Daylight Savings: %s", dayLightSavings ? "ON" : "OFF");
        DaylightS[0].s = dayLightSavings ? ISS_ON : ISS_OFF;
        DaylightS[1].s = !dayLightSavings ? ISS_ON : ISS_OFF;
        DaylightSP.s = IPS_OK;
        IDSetSwitch(&DaylightSP, nullptr);
    }

    // Get Longitude and Latitude from mount
    double longitude = 0, latitude = 0;
    if (driver->getStatus(&scopeInfo))
    {
        LocationN[LOCATION_LATITUDE].value  = scopeInfo.latitude;
        // Convert to INDI standard longitude (0 to 360 Eastward)
        LocationN[LOCATION_LONGITUDE].value = (scopeInfo.longitude < 0) ? scopeInfo.longitude + 360 : scopeInfo.longitude;
        LocationNP.s                        = IPS_OK;

        IDSetNumber(&LocationNP, nullptr);

        char l[32] = {0}, L[32] = {0};
        fs_sexa(l, LocationN[LOCATION_LATITUDE].value, 3, 3600);
        fs_sexa(L, LocationN[LOCATION_LONGITUDE].value, 4, 3600);

        LOGF_INFO("Mount Location: Lat %.32s - Long %.32s", l, L);

        saveConfig(true, "GEOGRAPHIC_COORD");
    }
    else if (IUGetConfigNumber(getDeviceName(), "GEOGRAPHIC_COORD", "LONG", &longitude) == 0 &&
             IUGetConfigNumber(getDeviceName(), "GEOGRAPHIC_COORD", "LAT", &latitude) == 0)
    {
        LocationN[LOCATION_LATITUDE].value  = latitude;
        LocationN[LOCATION_LONGITUDE].value = longitude;
        LocationNP.s                        = IPS_OK;

        IDSetNumber(&LocationNP, nullptr);
    }

    IOP_MB_STATE action;
    uint8_t degrees = 0;
    if (driver->getMeridianBehavior(action, degrees))
    {
        IUResetSwitch(&MeridianActionSP);
        MeridianActionS[action].s = ISS_ON;
        MeridianActionSP.s = IPS_OK;

        MeridianLimitN[0].value = degrees;
    }

    double parkAZ = LocationN[LOCATION_LATITUDE].value >= 0 ? 0 : 180;
    double parkAL = LocationN[LOCATION_LATITUDE].value;
    if (InitPark())
    {
        // If loading parking data is successful, we just set the default parking values.
        SetAxis1ParkDefault(parkAZ);
        SetAxis2ParkDefault(parkAL);
    }
    else
    {
        // Otherwise, we set all parking data to default in case no parking data is found.
        SetAxis1Park(parkAZ);
        SetAxis2Park(parkAL);
        SetAxis1ParkDefault(parkAZ);
        SetAxis2ParkDefault(parkAL);

        driver->setParkAz(parkAZ);
        driver->setParkAlt(parkAL);
    }

    /* v3.0 Read PEC State at startup */
    IOPInfo newInfo;
    if (driver->getStatus(&newInfo))
    {
        switch (newInfo.systemStatus)
        {
            case ST_STOPPED:
            case ST_PARKED:
            case ST_HOME:
            case ST_SLEWING:
            case ST_MERIDIAN_FLIPPING:
            case ST_GUIDING:

            case ST_TRACKING_PEC_OFF:
                setPECState(PEC_OFF);
                GetPECDataStatus(true);
                break;

            case ST_TRACKING_PEC_ON:
                setPECState(PEC_ON);
                GetPECDataStatus(true);
                break;
        }
        scopeInfo = newInfo;
    }

    PECSideS[0].s = ISS_ON;
    PECSideS[1].s = ISS_OFF;
    PECSideSP.s = IPS_OK;
    IDSetSwitch(&PECSideSP, nullptr);

    if (isSimulation())
    {
        if (isParked())
            driver->setSimSytemStatus(ST_PARKED);
        else
            driver->setSimSytemStatus(ST_STOPPED);
    }
}

bool IOptronV3::ISNewText(const char *dev, const char *name, char *texts[], char *names[], int n)
{
    if (dev != nullptr && strcmp(dev, getDeviceName()) == 0)
    {
        // PEC file
        if (!strcmp(name, PECFileTP.name))
        {
            snprintf(PECFullPath,256,"%s/%s",texts[0],texts[1]);
            

            int day, month, year, hour, min, sec;
            sscanf(texts[2],"%4d-%2d-%2d %2d:%2d:%2d",&year,&month,&day,&hour,&min,&sec);
            PECStart_tm.tm_year = year - 1900;
            PECStart_tm.tm_mon = month - 1;
            PECStart_tm.tm_mday = day;
            PECStart_tm.tm_hour = hour;
            PECStart_tm.tm_min = min;
            PECStart_tm.tm_sec = sec;
            PECStart_tm.tm_isdst = -1;
            PECStartTime = mktime(&PECStart_tm);

            char temp_string[64];
            snprintf(temp_string,64,"PEC file path: %s",PECFullPath);
            LOG_INFO(temp_string);
            
            snprintf(temp_string,64,"Acquisition time: %s",asctime(&PECStart_tm));
            LOG_INFO(temp_string);


            if ((int)(PECTimingN[1].value) !=0)
            {
                PECStart_tm.tm_sec += PECTimingN[1].value;
                PECStartTime = mktime(&PECStart_tm);
                snprintf(temp_string,64,"Acquisition time dephased: %s",asctime(&PECStart_tm));
                LOG_INFO(temp_string);           
            }

            time_t actual_time;
            time(&actual_time);
            snprintf(temp_string,64,"Actual time: %s",ctime(&actual_time));
            LOG_INFO(temp_string);     

            int nextPeriodDelta;
            nextPeriodDelta=(int)((floor(difftime(actual_time, PECStartTime)/PECTimingN[0].value)+1)*PECTimingN[0].value-
                                        difftime(actual_time, PECStartTime));
            snprintf(temp_string,50,"Time to next period start: %ds",nextPeriodDelta);
            LOG_INFO(temp_string);

            snprintf(texts[2],MAXINDILABEL,"%s",asctime(&PECStart_tm));
            
            IUUpdateText(&PECFileTP, texts, names, n);
            PECFileTP.s = IPS_OK;
            IDSetText(&PECFileTP, nullptr);

            return true;
        }
    }

    return INDI::Telescope::ISNewText(dev, name, texts, names, n);
}



bool IOptronV3::ISNewNumber(const char *dev, const char *name, double values[], char *names[], int n)
{
    if (dev != nullptr && strcmp(dev, getDeviceName()) == 0)
    {
        // Guiding Rate
        if (!strcmp(name, GuideRateNP.name))
        {
            IUUpdateNumber(&GuideRateNP, values, names, n);

            if (driver->setGuideRate(GuideRateN[RA_AXIS].value, GuideRateN[DEC_AXIS].value))
                GuideRateNP.s = IPS_OK;
            else
                GuideRateNP.s = IPS_ALERT;

            IDSetNumber(&GuideRateNP, nullptr);

            return true;
        }

        // PEC
        if (!strcmp(name, PECTimingNP.name))
        {
            IUUpdateNumber(&PECTimingNP, values, names, n);
            PECTimingNP.s = IPS_OK;
            IDSetNumber(&PECTimingNP, nullptr);
            return true;
        }

        /****************************************
         Meridian Flip Limit
        *****************************************/
        if (!strcmp(name, MeridianLimitNP.name))
        {
            IUUpdateNumber(&MeridianLimitNP, values, names, n);
            MeridianLimitNP.s = driver->setMeridianBehavior(static_cast<IOP_MB_STATE>(IUFindOnSwitchIndex(&MeridianActionSP)),
                                MeridianLimitN[0].value) ? IPS_OK : IPS_ALERT;
            if (MeridianLimitNP.s == IPS_OK)
            {
                LOGF_INFO("Mount Meridian Behavior: When mount reaches %.f degrees past meridian, it will %s.",
                          MeridianLimitN[0].value, MeridianActionS[IOP_MB_STOP].s == ISS_ON ? "stop" : "flip");
            }
            IDSetNumber(&MeridianLimitNP, nullptr);
            saveConfig(true, MeridianLimitNP.name);
            return true;
        }

        if (!strcmp(name, GuideNSNP.name) || !strcmp(name, GuideWENP.name))
        {
            processGuiderProperties(name, values, names, n);
            return true;
        }
    }

    return INDI::Telescope::ISNewNumber(dev, name, values, names, n);
}

bool IOptronV3::ISNewSwitch(const char *dev, const char *name, ISState *states, char *names[], int n)
{
    if (!strcmp(getDeviceName(), dev))
    {
        /*******************************************************
         * Home Operations
        *******************************************************/
        if (!strcmp(name, HomeSP.name))
        {
            IUUpdateSwitch(&HomeSP, states, names, n);

            IOP_HOME_OPERATION operation = (IOP_HOME_OPERATION)IUFindOnSwitchIndex(&HomeSP);

            IUResetSwitch(&HomeSP);

            switch (operation)
            {
                case IOP_FIND_HOME:
                    if (firmwareInfo.Model.find("CEM") == std::string::npos &&
                            firmwareInfo.Model.find("GEM45") == std::string::npos)
                    {
                        HomeSP.s = IPS_IDLE;
                        IDSetSwitch(&HomeSP, nullptr);
                        LOG_WARN("Home search is not supported in this model.");
                        return true;
                    }

                    if (driver->findHome() == false)
                    {
                        HomeSP.s = IPS_ALERT;
                        IDSetSwitch(&HomeSP, nullptr);
                        return false;
                    }

                    HomeSP.s = IPS_OK;
                    IDSetSwitch(&HomeSP, nullptr);
                    LOG_INFO("Searching for home position...");
                    return true;

                case IOP_SET_HOME:
                    if (driver->setCurrentHome() == false)
                    {
                        HomeSP.s = IPS_ALERT;
                        IDSetSwitch(&HomeSP, nullptr);
                        return false;
                    }

                    HomeSP.s = IPS_OK;
                    IDSetSwitch(&HomeSP, nullptr);
                    LOG_INFO("Home position set to current coordinates.");
                    return true;

                case IOP_GOTO_HOME:
                    if (driver->gotoHome() == false)
                    {
                        HomeSP.s = IPS_ALERT;
                        IDSetSwitch(&HomeSP, nullptr);
                        return false;
                    }

                    HomeSP.s = IPS_OK;
                    IDSetSwitch(&HomeSP, nullptr);
                    LOG_INFO("Slewing to home position...");
                    return true;
            }

            return true;
        }

        /*******************************************************
         * Slew Mode Operations
        *******************************************************/
        if (!strcmp(name, SlewModeSP.name))
        {
            IUUpdateSwitch(&SlewModeSP, states, names, n);
            SlewModeSP.s = IPS_OK;
            IDSetSwitch(&SlewModeSP, nullptr);
            return true;
        }

        /*******************************************************
         * Daylight Savings Operations
        *******************************************************/
        if (!strcmp(name, DaylightSP.name))
        {
            IUUpdateSwitch(&DaylightSP, states, names, n);

            if (driver->setDaylightSaving(DaylightS[0].s == ISS_ON))
                DaylightSP.s = IPS_OK;
            else
                DaylightSP.s = IPS_ALERT;

            IDSetSwitch(&DaylightSP, nullptr);
            return true;
        }

        /*******************************************************
         * PEC Operations
        *******************************************************/
<<<<<<< HEAD
        
=======
        if (!strcmp(name, MeridianActionSP.name))
        {
            IUUpdateSwitch(&MeridianActionSP, states, names, n);
            MeridianActionSP.s = (driver->setMeridianBehavior(static_cast<IOP_MB_STATE>(IUFindOnSwitchIndex(&MeridianActionSP)),
                                  MeridianLimitN[0].value)) ? IPS_OK : IPS_ALERT;
            if (MeridianActionSP.s == IPS_OK)
            {
                LOGF_INFO("Mount Meridian Behavior: When mount reaches %.f degrees past meridian, it will %s.",
                          MeridianLimitN[0].value, MeridianActionS[IOP_MB_STOP].s == ISS_ON ? "stop" : "flip");
            }
            IDSetSwitch(&MeridianActionSP, nullptr);
            saveConfig(true, MeridianActionSP.name);
            return true;
        }

        /* v3.0 PEC add controls and calls to the driver */
>>>>>>> b0be17bb
        if (!strcmp(name, PECStateSP.name))
        {
            IUUpdateSwitch(&PECStateSP, states, names, n);

            if(IUFindOnSwitchIndex(&PECStateSP) == 0)
            {
                // PEC OFF
                if(isTraining)
                {
                    // Training check
                    sprintf(PECText, "Mount PEC busy recording index %d", PECIndex);
                    LOG_WARN(PECText);
                }
                else
                {
                    driver->setPECEnabled(false);
                    PECStateSP.s = IPS_OK;
                    LOG_INFO("Disabling PEC Chip");
                }
            }

            if(IUFindOnSwitchIndex(&PECStateSP) == 1)
            {
                // PEC ON
                if (GetPECDataStatus(true))
                {
                    // Data Check
                    driver->setPECEnabled(true);
                    PECStateSP.s = IPS_BUSY;
                    LOG_INFO("Enabling PEC Chip");
                }
            }
            IDSetSwitch(&PECStateSP, nullptr);
            return true;
        }

        /*******************************************************
         * PEC Training
        *******************************************************/
        if (!strcmp(name, PECTrainingSP.name))
        {
            IUUpdateSwitch(&PECTrainingSP, states, names, n);
            if (isTraining || isWaitingTraining)
            {
                // Check if already training
                if(IUFindOnSwitchIndex(&PECTrainingSP) == 1)
                {
                    // Train Check Status
                    sprintf(PECText, "Mount PEC busy recording index %d", PECIndex);
                    LOG_WARN(PECText);
                }

                if(IUFindOnSwitchIndex(&PECTrainingSP) == 0)
                {
                    // Train Cancel
                    driver->setPETEnabled(false);
                    delete[] PECvalues;
                    isTraining = false;
                    isWaitingTraining = false;
                    PECTrainingSP.s = IPS_ALERT;
                    LOG_WARN("PEC Training cancelled by user, chip disabled");
                }
            }
            else
            {
                if(IUFindOnSwitchIndex(&PECTrainingSP) == 0)
                {
                    if(TrackState == SCOPE_TRACKING)
                    {
                        // Train if tracking /guiding
                        PECfile.open(PECFullPath);
                        std::string str; 

                        std::getline(PECfile, str);                   
                        std::getline(PECfile, str);                      
                        std::getline(PECfile, str);                      
                        std::getline(PECfile, str);                      
                        std::getline(PECfile, str);
                        
                        PECvalues = new float[(int)PECTimingN[0].value];

                        for (int i=0; i<PECTimingN[0].value; i++)
                        {
                            std::getline(PECfile, str);
                            PECvalues[i] = std::stof(str.substr(str.find_last_of(" ")));
                            LOG_INFO(std::to_string(PECvalues[i]).c_str());
                        }
                        
                        PECfile.close();

                        isWaitingTraining = true;
                        
                        PECTrainingSP.s = IPS_BUSY;
                        int nextPeriodDelta;
                        char temp_string[64];
                        time_t actual_time;
                        time(&actual_time);
                        nextPeriodDelta=(int)((floor(difftime(actual_time, PECStartTime)/PECTimingN[0].value)+1)*PECTimingN[0].value-
                                            difftime(actual_time, PECStartTime));
                        snprintf(temp_string,50,"PEC recording started, time to next period: %ds",nextPeriodDelta);
                        LOG_INFO(temp_string);                      
                    }
                    else
                    {
                        LOG_WARN("PEC Training only possible while guiding");
                        PECTrainingSP.s = IPS_IDLE;
                    }
                }
                if(IUFindOnSwitchIndex(&PECTrainingSP) == 1)
                {
                    // Train Status
                    GetPECDataStatus(true);
                }
            }
            IDSetSwitch(&PECTrainingSP, nullptr);
            return true;
        }

        if (!strcmp(name, PECSideSP.name))
        {
            IUUpdateSwitch(&PECSideSP, states, names, n);

            if(IUFindOnSwitchIndex(&PECSideSP) == 0)
            {
                // West positive
                LOG_INFO("Positive guiding is West");
            }

            if(IUFindOnSwitchIndex(&PECSideSP) == 1)
            {
                // East positive
                LOG_INFO("Positive guiding is East");
            }
            PECSideSP.s = IPS_OK;
            IDSetSwitch(&PECSideSP, nullptr);
            return true;
        }
        
        /******************************************************
        * Meridian Action Operations
        *******************************************************/
        if (!strcmp(name, MeridianActionSP.name))
        {
            IUUpdateSwitch(&MeridianActionSP, states, names, n);
            MeridianActionSP.s = (driver->setMeridianBehavior(static_cast<IOP_MB_STATE>(IUFindOnSwitchIndex(&MeridianActionSP)),
                                  MeridianLimitN[0].value)) ? IPS_OK : IPS_ALERT;
            if (MeridianActionSP.s == IPS_OK)
            {
                LOGF_INFO("Mount Meridian Behavior: When mount reaches %.f degrees past meridian, it will %s.",
                          MeridianLimitN[0].value, MeridianActionS[IOP_MB_STOP].s == ISS_ON ? "stop" : "flip");
            }
            IDSetSwitch(&MeridianActionSP, nullptr);
            return true;
        }
    }

    return INDI::Telescope::ISNewSwitch(dev, name, states, names, n);
}

bool IOptronV3::ReadScopeStatus()
{
    bool rc = false;

    IOPInfo newInfo;

    if (isSimulation())
        mountSim();

    rc = driver->getStatus(&newInfo);

    if (rc)
    {
        if (IUFindOnSwitchIndex(&GPSStatusSP) != newInfo.gpsStatus)
        {
            IUResetSwitch(&GPSStatusSP);
            GPSStatusS[newInfo.gpsStatus].s = ISS_ON;
            IDSetSwitch(&GPSStatusSP, nullptr);
        }

        if (IUFindOnSwitchIndex(&TimeSourceSP) != newInfo.timeSource)
        {
            IUResetSwitch(&TimeSourceSP);
            TimeSourceS[newInfo.timeSource].s = ISS_ON;
            IDSetSwitch(&TimeSourceSP, nullptr);
        }

        if (IUFindOnSwitchIndex(&HemisphereSP) != newInfo.hemisphere)
        {
            IUResetSwitch(&HemisphereSP);
            HemisphereS[newInfo.hemisphere].s = ISS_ON;
            IDSetSwitch(&HemisphereSP, nullptr);
        }

        if (IUFindOnSwitchIndex(&SlewRateSP) != newInfo.slewRate - 1)
        {
            IUResetSwitch(&SlewRateSP);
            SlewRateS[newInfo.slewRate - 1].s = ISS_ON;
            IDSetSwitch(&SlewRateSP, nullptr);
        }

        switch (newInfo.systemStatus)
        {
            case ST_STOPPED:
                TrackModeSP.s = IPS_IDLE;
                TrackState    = SCOPE_IDLE;
                break;
            case ST_PARKED:
                TrackModeSP.s = IPS_IDLE;
                TrackState    = SCOPE_PARKED;
                if (!isParked())
                    SetParked(true);
                break;
            case ST_HOME:
                TrackModeSP.s = IPS_IDLE;
                TrackState    = SCOPE_IDLE;
                break;
            case ST_SLEWING:
            case ST_MERIDIAN_FLIPPING:
                if (TrackState != SCOPE_SLEWING && TrackState != SCOPE_PARKING)
                    TrackState = SCOPE_SLEWING;
                break;
            case ST_TRACKING_PEC_OFF:
            case ST_TRACKING_PEC_ON:
            case ST_GUIDING:
                if (newInfo.systemStatus == ST_TRACKING_PEC_OFF || newInfo.systemStatus == ST_TRACKING_PEC_ON)
                    setPECState(newInfo.systemStatus == ST_TRACKING_PEC_ON ? PEC_ON : PEC_OFF);
                TrackModeSP.s = IPS_BUSY;
                TrackState    = SCOPE_TRACKING;
                if (scopeInfo.systemStatus == ST_SLEWING)
                    LOG_INFO("Slew complete, tracking...");
                else if (scopeInfo.systemStatus == ST_MERIDIAN_FLIPPING)
                    LOG_INFO("Meridian flip complete, tracking...");
                break;
        }

        if (IUFindOnSwitchIndex(&TrackModeSP) != newInfo.trackRate)
        {
            IUResetSwitch(&TrackModeSP);
            TrackModeS[newInfo.trackRate].s = ISS_ON;
            IDSetSwitch(&TrackModeSP, nullptr);
        }

        scopeInfo = newInfo;
    }

    /* v3.0 Monitor PEC Training */
    if (isTraining)
    {
        if (TrackState == SCOPE_TRACKING)
        {
            if(GetPECDataStatus(false))
            {
                sprintf(PECText, "PEC with %d second worm cycle recorded", (int)(PECTimingN[0].value));
                LOG_INFO(PECText);
                IUSaveText(&PECInfoT[0], PECText);
                delete[] PECvalues;
                PECTrainingSP.s = IPS_OK;
                isTraining = false;
            }
            else
            {
                char temp_str[128];
                time_t actual_time;
  
                time(&actual_time);
                int nextPeriodDelta;
                nextPeriodDelta=(int)((floor(difftime(actual_time, PECStartTime)/PECTimingN[0].value)+1)*PECTimingN[0].value-
                                        difftime(actual_time, PECStartTime));

                PECIndex = PECTimingN[0].value-nextPeriodDelta + PECTimingN[1].value;

                if (PECIndex>=PECTimingN[0].value)
                    PECIndex = PECIndex - PECTimingN[0].value;

                float deltaPE;
                int guidePulse;

                deltaPE= PECvalues[PECIndex]-appliedCorrection;
                guidePulse = (int)roundf((deltaPE/(TRACKRATE_SIDEREAL*GuideRateN[0].value))*1000);   //round to ms

                //then round to stepsize
                if (guidePulse > 0)
                    guidePulse = (int)floor((guidePulse + 0.5 * PECTimingN[2].value)/PECTimingN[2].value) * PECTimingN[2].value;
                else
                    guidePulse = (int)ceil((guidePulse - 0.5 * PECTimingN[2].value)/PECTimingN[2].value) * PECTimingN[2].value;


                if (guidePulse >= (PECTimingN[2].value) || guidePulse<=-(PECTimingN[2].value))
                {
                    //apply guiding here
                    if (PECSideS[0].s == ISS_ON)
                    {
                        if (guidePulse > 0)
                            GuideWest((int)(guidePulse));
                        else
                            GuideEast((int)(-guidePulse));
                    }
                    else
                    {
                         if (guidePulse > 0)
                            GuideEast((int)(guidePulse));
                        else
                            GuideWest((int)(-guidePulse));
                    }

                    appliedCorrection += (guidePulse/1000.0) * (TRACKRATE_SIDEREAL*GuideRateN[0].value);
                }
                else
                {
                    guidePulse = 0;
                }

                sprintf(temp_str, "Index: %d, delta: %.4f, pulse: %d, total corr: %.4f, error: %.4f",
                             PECIndex, deltaPE, guidePulse, appliedCorrection, PECvalues[PECIndex]-appliedCorrection);
                LOG_INFO(temp_str);

                sprintf(PECText, "Recording index %d", PECIndex);
                IUSaveText(&PECInfoT[0], PECText);
            }
        }
        else
        {
            driver->setPETEnabled(false);
            PECTrainingSP.s = IPS_ALERT;
            sprintf(PECText, "Tracking error, recording cancelled at index %d", PECIndex);
            delete[] PECvalues;
            LOG_ERROR(PECText);
            IUSaveText(&PECInfoT[0], "Cancelled");
        }
        IDSetText(&PECInfoTP, nullptr);
        IDSetSwitch(&PECTrainingSP, nullptr);
    }
    
    if (isWaitingTraining)
    {
        if (TrackState == SCOPE_TRACKING)
        {
            time_t actual_time;
  
            time(&actual_time);
            

            int nextPeriodDelta;
            nextPeriodDelta=(int)((floor(difftime(actual_time, PECStartTime)/PECTimingN[0].value)+1)*PECTimingN[0].value-
                                        difftime(actual_time, PECStartTime));

            if (nextPeriodDelta == PECTimingN[0].value)
            {
                driver->setPETEnabled(true);
                isWaitingTraining = false;
                isTraining = true;
                LOG_INFO("Recording started.");
                PECIndex = PECTimingN[1].value;;
                appliedCorrection = 0;
                sprintf(PECText, "Recording index %d", PECIndex);
                IUSaveText(&PECInfoT[0], PECText);
            }
            else
            {
                sprintf(PECText, "Time to start recording: %d s", nextPeriodDelta);
                IUSaveText(&PECInfoT[0], PECText);
            }
            
        }
        else
        {
            driver->setPETEnabled(false);
            PECTrainingSP.s = IPS_ALERT;
            sprintf(PECText, "Tracking error, recording cancelled at index %d", PECIndex);
            delete[] PECvalues;
            isWaitingTraining = false;
            isTraining = false;
            LOG_ERROR(PECText);
            IUSaveText(&PECInfoT[0], "Cancelled");
        }
        IDSetText(&PECInfoTP, nullptr);
        IDSetSwitch(&PECTrainingSP, nullptr);
    }
    // End Mod */

    IOP_PIER_STATE pierState = IOP_PIER_UNKNOWN;
    IOP_CW_STATE cwState = IOP_CW_NORMAL;

    double previousRA = currentRA, previousDE = currentDEC;
    rc = driver->getCoords(&currentRA, &currentDEC, &pierState, &cwState);
    if (rc)
    {
        // 2021.11.30 JM: This is a hack to circumvent a bug in iOptorn firmware
        // the "system status" bit is set to SLEWING even when parking is done (2), it never
        // changes to (6) which indicates it has parked. So we use a counter to check if there
        // is no longer any motion.
        if (TrackState == SCOPE_PARKING)
        {
            if (std::abs(previousRA - currentRA) < 0.01 && std::abs(previousDE - currentDEC) < 0.01)
            {
                m_ParkingCounter++;
                if (m_ParkingCounter >= MAX_PARK_COUNTER)
                {
                    m_ParkingCounter = 0;
                    SetTrackEnabled(false);
                    SetParked(true);
                }
            }
        }
        if (pierState == IOP_PIER_UNKNOWN)
            setPierSide(PIER_UNKNOWN);
        else
            setPierSide(pierState == IOP_PIER_EAST ? PIER_EAST : PIER_WEST);

        if (IUFindOnSwitchIndex(&CWStateSP) != cwState)
        {
            IUResetSwitch(&CWStateSP);
            CWStateS[cwState].s = ISS_ON;
            IDSetSwitch(&CWStateSP, nullptr);
        }

        NewRaDec(currentRA, currentDEC);
    }

    return rc;
}

bool IOptronV3::Goto(double ra, double de)
{
    targetRA  = ra;
    targetDEC = de;
    char RAStr[64] = {0}, DecStr[64] = {0};

    fs_sexa(RAStr, targetRA, 2, 3600);
    fs_sexa(DecStr, targetDEC, 2, 3600);

    if (driver->setRA(ra) == false || driver->setDE(de) == false)
    {
        LOG_ERROR("Error setting RA/DEC.");
        return false;
    }

    bool rc = false;
    if (IUFindOnSwitchIndex(&SlewModeSP) == IOP_CW_NORMAL)
        rc = driver->slewNormal();
    else
        rc = driver->slewCWUp();

    if (rc == false)
    {
        LOG_ERROR("Failed to slew.");
        return false;
    }

    TrackState = SCOPE_SLEWING;

    LOGF_INFO("Slewing to RA: %s - DEC: %s", RAStr, DecStr);
    return true;
}

bool IOptronV3::Sync(double ra, double de)
{
    if (driver->setRA(ra) == false || driver->setDE(de) == false)
    {
        LOG_ERROR("Error setting RA/DEC.");
        return false;
    }

    if (driver->sync() == false)
    {
        LOG_ERROR("Failed to sync.");
    }

    EqNP.s     = IPS_OK;

    currentRA  = ra;
    currentDEC = de;

    NewRaDec(currentRA, currentDEC);

    return true;
}

bool IOptronV3::Abort()
{
    return driver->abort();
}

bool IOptronV3::Park()
{
    //    if (firmwareInfo.Model.find("CEM") == std::string::npos &&
    //            firmwareInfo.Model.find("iEQ45 Pro") == std::string::npos &&
    //            firmwareInfo.Model.find("iEQ35") == std::string::npos)
    //    {
    //        LOG_ERROR("Parking is not supported in this mount model.");
    //        return false;
    //    }

    if (driver->park())
    {
        TrackState = SCOPE_PARKING;
        m_ParkingCounter = 0;
        LOG_INFO("Parking is in progress...");

        return true;
    }
    else
        return false;
}

bool IOptronV3::UnPark()
{
    //    if (firmwareInfo.Model.find("CEM") == std::string::npos &&
    //            firmwareInfo.Model.find("iEQ45 Pro") == std::string::npos &&
    //            firmwareInfo.Model.find("iEQ35") == std::string::npos)
    //    {
    //        LOG_ERROR("Unparking is not supported in this mount model.");
    //        return false;
    //    }

    if (driver->unpark())
    {
        SetParked(false);
        TrackState = SCOPE_IDLE;
        return true;
    }
    else
        return false;
}

bool IOptronV3::Handshake()
{
    driver->setSimulation(isSimulation());

    if (driver->checkConnection(PortFD) == false)
        return false;

    return true;
}

bool IOptronV3::updateTime(ln_date *utc, double utc_offset)
{
    bool rc1 = driver->setUTCDateTime(ln_get_julian_day(utc));

    bool rc2 = driver->setUTCOffset(utc_offset * 60);

    return (rc1 && rc2);
}

bool IOptronV3::updateLocation(double latitude, double longitude, double elevation)
{
    INDI_UNUSED(elevation);

    if (longitude > 180)
        longitude -= 360;

    if (driver->setLongitude(longitude) == false)
    {
        LOG_ERROR("Failed to set longitude.");
        return false;
    }

    if (driver->setLatitude(latitude) == false)
    {
        LOG_ERROR("Failed to set longitude.");
        return false;
    }

    char l[32] = {0}, L[32] = {0};
    fs_sexa(l, latitude, 3, 3600);
    fs_sexa(L, longitude, 4, 3600);

    LOGF_INFO("Site location updated to Lat %.32s - Long %.32s", l, L);

    return true;
}

void IOptronV3::debugTriggered(bool enable)
{
    driver->setDebug(enable);
}

void IOptronV3::simulationTriggered(bool enable)
{
    driver->setSimulation(enable);
}

bool IOptronV3::MoveNS(INDI_DIR_NS dir, TelescopeMotionCommand command)
{
    if (TrackState == SCOPE_PARKED)
    {
        LOG_ERROR("Please unpark the mount before issuing any motion commands.");
        return false;
    }

    switch (command)
    {
        case MOTION_START:
            if (driver->startMotion(dir == DIRECTION_NORTH ? IOP_N : IOP_S) == false)
            {
                LOG_ERROR("Error setting N/S motion direction.");
                return false;
            }
            else
                LOGF_INFO("Moving toward %s.", (dir == DIRECTION_NORTH) ? "North" : "South");
            break;

        case MOTION_STOP:
            if (driver->stopMotion(dir == DIRECTION_NORTH ? IOP_N : IOP_S) == false)
            {
                LOG_ERROR("Error stopping N/S motion.");
                return false;
            }
            else
                LOGF_INFO("%s motion stopped.", (dir == DIRECTION_NORTH) ? "North" : "South");
            break;
    }

    return true;
}

bool IOptronV3::MoveWE(INDI_DIR_WE dir, TelescopeMotionCommand command)
{
    if (TrackState == SCOPE_PARKED)
    {
        LOG_ERROR("Please unpark the mount before issuing any motion commands.");
        return false;
    }

    switch (command)
    {
        case MOTION_START:
            if (driver->startMotion(dir == DIRECTION_WEST ? IOP_W : IOP_E) == false)
            {
                LOG_ERROR("Error setting N/S motion direction.");
                return false;
            }
            else
                LOGF_INFO("Moving toward %s.", (dir == DIRECTION_WEST) ? "West" : "East");
            break;

        case MOTION_STOP:
            if (driver->stopMotion(dir == DIRECTION_WEST ? IOP_W : IOP_E) == false)
            {
                LOG_ERROR("Error stopping W/E motion.");
                return false;
            }
            else
                LOGF_INFO("%s motion stopped.", (dir == DIRECTION_WEST) ? "West" : "East");
            break;
    }

    return true;
}

IPState IOptronV3::GuideNorth(uint32_t ms)
{
    bool rc = driver->startGuide(IOP_N, (uint32_t)ms);
    return (rc ? IPS_OK : IPS_ALERT);
}

IPState IOptronV3::GuideSouth(uint32_t ms)
{
    bool rc = driver->startGuide(IOP_S, (uint32_t)ms);
    return (rc ? IPS_OK : IPS_ALERT);
}

IPState IOptronV3::GuideEast(uint32_t ms)
{
    bool rc = driver->startGuide(IOP_E, (uint32_t)ms);
    return (rc ? IPS_OK : IPS_ALERT);
}

IPState IOptronV3::GuideWest(uint32_t ms)
{
    bool rc = driver->startGuide(IOP_W, (uint32_t)ms);
    return (rc ? IPS_OK : IPS_ALERT);
}

bool IOptronV3::SetSlewRate(int index)
{
    IOP_SLEW_RATE rate = static_cast<IOP_SLEW_RATE>(index);
    return driver->setSlewRate(rate);
}

bool IOptronV3::saveConfigItems(FILE *fp)
{
    INDI::Telescope::saveConfigItems(fp);

    IUSaveConfigSwitch(fp, &SlewModeSP);
    IUSaveConfigSwitch(fp, &DaylightSP);

    IUSaveConfigSwitch(fp, &MeridianActionSP);
    IUSaveConfigNumber(fp, &MeridianLimitNP);

    return true;
}

void IOptronV3::mountSim()
{
    static struct timeval ltv;
    struct timeval tv;
    double dt, da, dx;
    int nlocked;

    /* update elapsed time since last poll, don't presume exactly POLLMS */
    gettimeofday(&tv, nullptr);

    if (ltv.tv_sec == 0 && ltv.tv_usec == 0)
        ltv = tv;

    dt  = tv.tv_sec - ltv.tv_sec + (tv.tv_usec - ltv.tv_usec) / 1e6;
    ltv = tv;
    double currentSlewRate = Driver::IOP_SLEW_RATES[IUFindOnSwitchIndex(&SlewRateSP)] * TRACKRATE_SIDEREAL / 3600.0;
    da  = currentSlewRate * dt;

    /* Process per current state. We check the state of EQUATORIAL_COORDS and act acoordingly */
    switch (TrackState)
    {
        case SCOPE_IDLE:
            currentRA += (TrackRateN[AXIS_RA].value / 3600.0 * dt) / 15.0;
            currentRA = range24(currentRA);
            break;

        case SCOPE_TRACKING:
            if (TrackModeS[TR_CUSTOM].s == ISS_ON)
            {
                currentRA  += ( ((TRACKRATE_SIDEREAL / 3600.0) - (TrackRateN[AXIS_RA].value / 3600.0)) * dt) / 15.0;
                currentDEC += ( (TrackRateN[AXIS_DE].value / 3600.0) * dt);
            }
            break;

        case SCOPE_SLEWING:
        case SCOPE_PARKING:
            /* slewing - nail it when both within one pulse @ SLEWRATE */
            nlocked = 0;

            dx = targetRA - currentRA;

            // Take shortest path
            if (fabs(dx) > 12)
                dx *= -1;

            if (fabs(dx) <= da)
            {
                currentRA = targetRA;
                nlocked++;
            }
            else if (dx > 0)
                currentRA += da / 15.;
            else
                currentRA -= da / 15.;

            if (currentRA < 0)
                currentRA += 24;
            else if (currentRA > 24)
                currentRA -= 24;

            dx = targetDEC - currentDEC;
            if (fabs(dx) <= da)
            {
                currentDEC = targetDEC;
                nlocked++;
            }
            else if (dx > 0)
                currentDEC += da;
            else
                currentDEC -= da;

            if (nlocked == 2)
            {
                if (TrackState == SCOPE_SLEWING)
                    driver->setSimSytemStatus(ST_TRACKING_PEC_OFF);
                else
                    driver->setSimSytemStatus(ST_PARKED);
            }

            break;

        default:
            break;
    }

    driver->setSimRA(currentRA);
    driver->setSimDE(currentDEC);
}

bool IOptronV3::SetCurrentPark()
{
    INDI::IEquatorialCoordinates equatorialCoords {currentRA, currentDEC};
    INDI::IHorizontalCoordinates horizontalCoords {0, 0};
    INDI::EquatorialToHorizontal(&equatorialCoords, &m_Location, ln_get_julian_from_sys(), &horizontalCoords);
    double parkAZ = horizontalCoords.azimuth;
    double parkAlt = horizontalCoords.altitude;
    char AzStr[16], AltStr[16];
    fs_sexa(AzStr, parkAZ, 2, 3600);
    fs_sexa(AltStr, parkAlt, 2, 3600);
    LOGF_DEBUG("Setting current parking position to coordinates Az (%s) Alt (%s)...", AzStr, AltStr);
    SetAxis1Park(parkAZ);
    SetAxis2Park(parkAlt);
    driver->setParkAz(parkAZ);
    driver->setParkAlt(parkAlt);
    return true;
}

bool IOptronV3::SetDefaultPark()
{
    // By defualt azimuth 0
    SetAxis1Park(0);
    // Altitude = latitude of observer
    SetAxis2Park(LocationN[LOCATION_LATITUDE].value);
    driver->setParkAz(0);
    driver->setParkAlt(LocationN[LOCATION_LATITUDE].value);
    return true;
}

bool IOptronV3::SetTrackMode(uint8_t mode)
{
    IOP_TRACK_RATE rate = static_cast<IOP_TRACK_RATE>(mode);

    if (driver->setTrackMode(rate))
        return true;

    return false;
}

bool IOptronV3::SetTrackRate(double raRate, double deRate)
{
    INDI_UNUSED(deRate);

    // Convert to arcsecs/s to rate
    double ieqRARate = raRate / TRACKRATE_SIDEREAL;

    if (ieqRARate < 0.1 || ieqRARate > 1.9)
    {
        LOG_ERROR("Rate is outside permitted limits of 0.1 to 1.9 sidereal rate (1.504 to 28.578 arcsecs/s)");
        return false;
    }


    if (driver->setCustomRATrackRate(ieqRARate))
        return true;

    return false;
}

bool IOptronV3::SetTrackEnabled(bool enabled)
{
    if (enabled)
    {
        // If we are engaging tracking, let us first set tracking mode, and if we have custom mode, then tracking rate.
        // NOTE: Is this the correct order? or should tracking be switched on first before making these changes? Need to test.
        SetTrackMode(IUFindOnSwitchIndex(&TrackModeSP));
        if (TrackModeS[TR_CUSTOM].s == ISS_ON)
            SetTrackRate(TrackRateN[AXIS_RA].value, TrackRateN[AXIS_DE].value);
    }

    return driver->setTrackEnabled(enabled);
}

bool IOptronV3::GetPECDataStatus(bool enabled)
{
    if(driver->getPETEnabled(true))
    {
        if (enabled)
        {
            IUSaveText(&PECInfoT[0], "Recorded");
            IDSetText(&PECInfoTP, nullptr);
            LOG_INFO("Mount PEC Chip Ready and Trained");
        }
        return true;
    }
    else
    {
        if (enabled)
        {
            IUSaveText(&PECInfoT[0], "None");
            IDSetText(&PECInfoTP, nullptr);
            LOG_INFO("Mount PEC Chip Needs Training");
        }
    }
    return false;
}<|MERGE_RESOLUTION|>--- conflicted
+++ resolved
@@ -662,11 +662,8 @@
         }
 
         /*******************************************************
-         * PEC Operations
+         * Meridian Action Operations
         *******************************************************/
-<<<<<<< HEAD
-        
-=======
         if (!strcmp(name, MeridianActionSP.name))
         {
             IUUpdateSwitch(&MeridianActionSP, states, names, n);
@@ -682,8 +679,9 @@
             return true;
         }
 
-        /* v3.0 PEC add controls and calls to the driver */
->>>>>>> b0be17bb
+        /*******************************************************
+         * PEC Operations
+        *******************************************************/
         if (!strcmp(name, PECStateSP.name))
         {
             IUUpdateSwitch(&PECStateSP, states, names, n);
