/*
    INDI IOptron v3 Driver for firmware version 20171001 or later.

    Copyright (C) 2018 Jasem Mutlaq

    This library is free software; you can redistribute it and/or
    modify it under the terms of the GNU Lesser General Public
    License as published by the Free Software Foundation; either
    version 2.1 of the License, or (at your option) any later version.

    This library is distributed in the hope that it will be useful,
    but WITHOUT ANY WARRANTY; without even the implied warranty of
    MERCHANTABILITY or FITNESS FOR A PARTICULAR PURPOSE.  See the GNU
    Lesser General Public License for more details.

    You should have received a copy of the GNU Lesser General Public
    License along with this library; if not, write to the Free Software
    Foundation, Inc., 51 Franklin Street, Fifth Floor, Boston, MA  02110-1301  USA

    Updated for PEC V3
*/

#include "ioptronv3.h"
#include "connectionplugins/connectionserial.h"
#include "connectionplugins/connectiontcp.h"
#include "indicom.h"

#include <libnova/transform.h>
#include <libnova/sidereal_time.h>

#include <memory>

#include <cmath>
#include <cstring>

using namespace IOPv3;

#define MOUNTINFO_TAB "Mount Info"
#define PEC_TAB "PEC training"  

// We declare an auto pointer to IOptronV3.
static std::unique_ptr<IOptronV3> scope(new IOptronV3());

/* Constructor */
IOptronV3::IOptronV3()
{
    setVersion(1, 5);

    driver.reset(new Driver(getDeviceName()));

    scopeInfo.gpsStatus    = GPS_OFF;
    scopeInfo.systemStatus = ST_STOPPED;
    scopeInfo.trackRate    = TR_SIDEREAL;
    /* v3.0 use default PEC Settings */
    scopeInfo.systemStatus = ST_TRACKING_PEC_OFF;
    // End Mod */
    scopeInfo.slewRate     = SR_MAX;
    scopeInfo.timeSource   = TS_RS232;
    scopeInfo.hemisphere   = HEMI_NORTH;

    DBG_SCOPE = INDI::Logger::getInstance().addDebugLevel("Scope Verbose", "SCOPE");

    SetTelescopeCapability(TELESCOPE_CAN_PARK | TELESCOPE_CAN_SYNC | TELESCOPE_CAN_GOTO | TELESCOPE_CAN_ABORT |                         
                           TELESCOPE_HAS_PEC  |
                           TELESCOPE_HAS_TIME | TELESCOPE_HAS_LOCATION | TELESCOPE_HAS_TRACK_MODE |
                           TELESCOPE_CAN_CONTROL_TRACK | TELESCOPE_HAS_TRACK_RATE | TELESCOPE_HAS_PIER_SIDE,
                           9);
}

const char *IOptronV3::getDefaultName()
{
    return "iOptronV3";
}

bool IOptronV3::initProperties()
{
    INDI::Telescope::initProperties();

    // Slew Rates
    strncpy(SlewRateS[0].label, "1x", MAXINDILABEL);
    strncpy(SlewRateS[1].label, "2x", MAXINDILABEL);
    strncpy(SlewRateS[2].label, "8x", MAXINDILABEL);
    strncpy(SlewRateS[3].label, "16x", MAXINDILABEL);
    strncpy(SlewRateS[4].label, "64x", MAXINDILABEL);
    strncpy(SlewRateS[5].label, "128x", MAXINDILABEL);
    strncpy(SlewRateS[6].label, "256x", MAXINDILABEL);
    strncpy(SlewRateS[7].label, "512x", MAXINDILABEL);
    strncpy(SlewRateS[8].label, "MAX", MAXINDILABEL);
    IUResetSwitch(&SlewRateSP);
    // Max is the default
    SlewRateS[8].s = ISS_ON;

    /* Firmware */
    IUFillText(&FirmwareT[FW_MODEL], "Model", "", nullptr);
    IUFillText(&FirmwareT[FW_BOARD], "Board", "", nullptr);
    IUFillText(&FirmwareT[FW_CONTROLLER], "Controller", "", nullptr);
    IUFillText(&FirmwareT[FW_RA], "RA", "", nullptr);
    IUFillText(&FirmwareT[FW_DEC], "DEC", "", nullptr);
    IUFillTextVector(&FirmwareTP, FirmwareT, 5, getDeviceName(), "Firmware Info", "", MOUNTINFO_TAB, IP_RO, 0,
                     IPS_IDLE);

    /* Tracking Mode */
    AddTrackMode("TRACK_SIDEREAL", "Sidereal", true);
    AddTrackMode("TRACK_LUNAR", "Lunar");
    AddTrackMode("TRACK_SOLAR", "Solar");
    AddTrackMode("TRACK_KING", "King");
    AddTrackMode("TRACK_CUSTOM", "Custom");

    /* GPS Status */
    IUFillSwitch(&GPSStatusS[GPS_OFF], "Off", "", ISS_ON);
    IUFillSwitch(&GPSStatusS[GPS_ON], "On", "", ISS_OFF);
    IUFillSwitch(&GPSStatusS[GPS_DATA_OK], "Data OK", "", ISS_OFF);
    IUFillSwitchVector(&GPSStatusSP, GPSStatusS, 3, getDeviceName(), "GPS_STATUS", "GPS", MOUNTINFO_TAB, IP_RO,
                       ISR_1OFMANY, 0, IPS_IDLE);

    /* Time Source */
    IUFillSwitch(&TimeSourceS[TS_RS232], "RS232", "", ISS_ON);
    IUFillSwitch(&TimeSourceS[TS_CONTROLLER], "Controller", "", ISS_OFF);
    IUFillSwitch(&TimeSourceS[TS_GPS], "GPS", "", ISS_OFF);
    IUFillSwitchVector(&TimeSourceSP, TimeSourceS, 3, getDeviceName(), "TIME_SOURCE", "Time Source", MOUNTINFO_TAB,
                       IP_RO, ISR_1OFMANY, 0, IPS_IDLE);

    /* Hemisphere */
    IUFillSwitch(&HemisphereS[HEMI_SOUTH], "South", "", ISS_OFF);
    IUFillSwitch(&HemisphereS[HEMI_NORTH], "North", "", ISS_ON);
    IUFillSwitchVector(&HemisphereSP, HemisphereS, 2, getDeviceName(), "HEMISPHERE", "Hemisphere", MOUNTINFO_TAB, IP_RO,
                       ISR_1OFMANY, 0, IPS_IDLE);

    /* Home */
    IUFillSwitch(&HomeS[IOP_FIND_HOME], "FindHome", "Find Home", ISS_OFF);
    IUFillSwitch(&HomeS[IOP_SET_HOME], "SetCurrentAsHome", "Set current as Home", ISS_OFF);
    IUFillSwitch(&HomeS[IOP_GOTO_HOME], "GoToHome", "Go to Home", ISS_OFF);
    IUFillSwitchVector(&HomeSP, HomeS, 3, getDeviceName(), "HOME", "Home", MAIN_CONTROL_TAB, IP_RW, ISR_ATMOST1, 0,
                       IPS_IDLE);

    /* PEC */
    IUFillSwitch(&PECTrainingS[0], "PEC_Recording", "Record", ISS_OFF);
    IUFillSwitch(&PECTrainingS[1], "PEC_Status", "Status", ISS_OFF);
    IUFillSwitchVector(&PECTrainingSP, PECTrainingS, 2, getDeviceName(), "PEC_TRAINING", "PEC Training", PEC_TAB, IP_RW,
                       ISR_ATMOST1, 0,
                       IPS_IDLE);
    IUFillText(&PECInfoT[0], "PEC_INFO", "Status", "");
    IUFillTextVector(&PECInfoTP, PECInfoT, 1, getDeviceName(), "PEC_INFOS", "PEC Status", PEC_TAB,
                     IP_RO, 60, IPS_IDLE);
    IUFillText(&PECFileT[0], "PEC_FILE_PATH", "Path", getenv("HOME"));
    IUFillText(&PECFileT[1], "PEC_FILE_NAME", "Name", "pec.txt");
    IUFillText(&PECFileT[2], "PEC_FILE_TIME", "Time(YYYY-MM-DD hh:mm:ss)", "");
    IUFillTextVector(&PECFileTP, PECFileT, 3, getDeviceName(), "PEC_FILE", "PEC file", PEC_TAB,
                     IP_RW, 60, IPS_IDLE);
    IUFillNumber(&PECTimingN[0], "PEC_PERIOD", "Period (s)", "%g", 0, 1000, 1, 400);
    IUFillNumber(&PECTimingN[1], "PEC_DEPHASE", "Dephase (s)", "%g", 0, 1000, 1, 0);
    IUFillNumber(&PECTimingN[2], "PEC_MINSTEP", "Minimum pulse (ms)", "%g", 0, 1000, 1, 10);
    IUFillNumberVector(&PECTimingNP, PECTimingN, 3, getDeviceName(), "PEC_TIMING", "PEC Timing", PEC_TAB, IP_RW, 0,
                       IPS_IDLE);
    IUFillSwitch(&PECSideS[0], "PEC_SideWest", "West positive", ISS_OFF);
    IUFillSwitch(&PECSideS[1], "PEC_SideEast", "East positive", ISS_OFF);
    IUFillSwitchVector(&PECSideSP, PECSideS, 2, getDeviceName(), "PEC_Side", "Guiding polarity", PEC_TAB, IP_RW,
                       ISR_1OFMANY, 0,
                       IPS_IDLE);

    /* How fast do we guide compared to sidereal rate */
    IUFillNumber(&GuideRateN[0], "RA_GUIDE_RATE", "x Sidereal", "%g", 0.01, 0.9, 0.1, 0.5);
    IUFillNumber(&GuideRateN[1], "DE_GUIDE_RATE", "x Sidereal", "%g", 0.1, 0.99, 0.1, 0.5);
    IUFillNumberVector(&GuideRateNP, GuideRateN, 2, getDeviceName(), "GUIDE_RATE", "Guiding Rate", MOTION_TAB, IP_RW, 0,
                       IPS_IDLE);


    /* Slew Mode. Normal vs Counter Weight up */
    IUFillSwitch(&SlewModeS[IOP_CW_NORMAL], "Normal", "Normal", ISS_ON);
    IUFillSwitch(&SlewModeS[IOP_CW_UP], "Counterweight UP", "Counterweight up", ISS_OFF);
    IUFillSwitchVector(&SlewModeSP, SlewModeS, 2, getDeviceName(), "Slew Type", "Slew Type", MOTION_TAB, IP_RW, ISR_1OFMANY, 0,
                       IPS_IDLE);

    /* Daylight Savings */
    IUFillSwitch(&DaylightS[0], "ON", "ON", ISS_OFF);
    IUFillSwitch(&DaylightS[1], "OFF", "OFF", ISS_ON);
    IUFillSwitchVector(&DaylightSP, DaylightS, 2, getDeviceName(), "DaylightSaving", "Daylight Savings", SITE_TAB, IP_RW,
                       ISR_1OFMANY, 0,
                       IPS_IDLE);

    /* Counter Weight State */
    IUFillSwitch(&CWStateS[IOP_CW_NORMAL], "Normal", "Normal", ISS_ON);
    IUFillSwitch(&CWStateS[IOP_CW_UP], "Up", "Up", ISS_OFF);
    IUFillSwitchVector(&CWStateSP, CWStateS, 2, getDeviceName(), "CWState", "Counter weights", MOTION_TAB, IP_RO, ISR_1OFMANY,
                       0, IPS_IDLE);

    /* Meridian Behavior */
    IUFillSwitch(&MeridianActionS[IOP_MB_STOP], "IOP_MB_STOP", "Stop", ISS_ON);
    IUFillSwitch(&MeridianActionS[IOP_MB_FLIP], "IOP_MB_FLIP", "Flip", ISS_OFF);
    IUFillSwitchVector(&MeridianActionSP, MeridianActionS, 2, getDeviceName(), "MERIDIAN_ACTION", "Action", MB_TAB, IP_RW,
                       ISR_1OFMANY,
                       0, IPS_IDLE);

    /* Meridian Limit */
    IUFillNumber(&MeridianLimitN[0], "VALUE", "Degrees", "%.f", 0, 10, 1, 0);
    IUFillNumberVector(&MeridianLimitNP, MeridianLimitN, 1, getDeviceName(), "MERIDIAN_LIMIT", "Limit", MB_TAB, IP_RW, 60,
                       IPS_IDLE);

    // Baud rates.
    // 230400 for 120
    // 115000 for everything else
    if (strstr(getDeviceName(), "120"))
        serialConnection->setDefaultBaudRate(Connection::Serial::B_230400);
    else
        serialConnection->setDefaultBaudRate(Connection::Serial::B_115200);

    // Default WiFi connection parametes
    tcpConnection->setDefaultHost("10.10.100.254");
    tcpConnection->setDefaultPort(8899);

    TrackState = SCOPE_IDLE;

    initGuiderProperties(getDeviceName(), MOTION_TAB);

    setDriverInterface(getDriverInterface() | GUIDER_INTERFACE);

    SetParkDataType(PARK_AZ_ALT);

    addAuxControls();

    currentRA  = get_local_sidereal_time(LocationN[LOCATION_LONGITUDE].value);
    currentDEC = LocationN[LOCATION_LATITUDE].value > 0 ? 90 : -90;
    driver->setSimLongLat(LocationN[LOCATION_LONGITUDE].value > 180 ? LocationN[LOCATION_LONGITUDE].value - 360 :
                          LocationN[LOCATION_LONGITUDE].value, LocationN[LOCATION_LATITUDE].value);

    return true;
}

bool IOptronV3::updateProperties()
{
    INDI::Telescope::updateProperties();

    if (isConnected())
    {
        defineProperty(&HomeSP);

        defineProperty(&PECTrainingSP);
        defineProperty(&PECInfoTP);
        defineProperty(&PECFileTP);
        defineProperty(&PECTimingNP);
        defineProperty(&PECSideSP);

        defineProperty(&GuideNSNP);
        defineProperty(&GuideWENP);
        defineProperty(&GuideRateNP);

        defineProperty(&FirmwareTP);
        defineProperty(&GPSStatusSP);
        defineProperty(&TimeSourceSP);
        defineProperty(&HemisphereSP);
        defineProperty(&SlewModeSP);
        defineProperty(&DaylightSP);
        defineProperty(&CWStateSP);

        defineProperty(&MeridianActionSP);
        defineProperty(&MeridianLimitNP);

        getStartupData();
    }
    else
    {
        deleteProperty(HomeSP.name);

        deleteProperty(PECTrainingSP.name);
        deleteProperty(PECInfoTP.name);
        deleteProperty(PECFileTP.name);
        deleteProperty(PECTimingNP.name);
        deleteProperty(PECSideSP.name);

        deleteProperty(GuideNSNP.name);
        deleteProperty(GuideWENP.name);
        deleteProperty(GuideRateNP.name);

        deleteProperty(FirmwareTP.name);
        deleteProperty(GPSStatusSP.name);
        deleteProperty(TimeSourceSP.name);
        deleteProperty(HemisphereSP.name);
        deleteProperty(SlewModeSP.name);
        deleteProperty(DaylightSP.name);
        deleteProperty(CWStateSP.name);

        deleteProperty(MeridianActionSP.name);
        deleteProperty(MeridianLimitNP.name);
    }

    return true;
}

void IOptronV3::getStartupData()
{
    LOG_DEBUG("Getting firmware data...");
    if (driver->getFirmwareInfo(&firmwareInfo))
    {
        IUSaveText(&FirmwareT[0], firmwareInfo.Model.c_str());
        IUSaveText(&FirmwareT[1], firmwareInfo.MainBoardFirmware.c_str());
        IUSaveText(&FirmwareT[2], firmwareInfo.ControllerFirmware.c_str());
        IUSaveText(&FirmwareT[3], firmwareInfo.RAFirmware.c_str());
        IUSaveText(&FirmwareT[4], firmwareInfo.DEFirmware.c_str());

        FirmwareTP.s = IPS_OK;
        IDSetText(&FirmwareTP, nullptr);
    }

    LOG_DEBUG("Getting guiding rate...");
    double RARate = 0, DERate = 0;
    if (driver->getGuideRate(&RARate, &DERate))
    {
        GuideRateN[RA_AXIS].value = RARate;
        GuideRateN[DEC_AXIS].value = DERate;
        IDSetNumber(&GuideRateNP, nullptr);
    }

    int utcOffsetMinutes = 0;
    bool dayLightSavings = false;
    double JD = 0;
    if (driver->getUTCDateTime(&JD, &utcOffsetMinutes, &dayLightSavings))
    {
        time_t utc_time;
        ln_get_timet_from_julian(JD, &utc_time);

        // UTC Time
        char ts[32] = {0};
        struct tm *utc;
        utc = gmtime(&utc_time);
        strftime(ts, sizeof(ts), "%Y-%m-%dT%H:%M:%S", utc);
        IUSaveText(&TimeT[0], ts);
        LOGF_INFO("Mount UTC: %s", ts);

        // UTC Offset
        char offset[8] = {0};
        // 2021-05-12 JM: Account for daylight savings
        if (dayLightSavings)
            utcOffsetMinutes += 60;

        snprintf(offset, 8, "%.2f", utcOffsetMinutes / 60.0);
        IUSaveText(&TimeT[1], offset);
        LOGF_INFO("Mount UTC Offset: %s", offset);

        TimeTP.s = IPS_OK;
        IDSetText(&TimeTP, nullptr);

        LOGF_INFO("Mount Daylight Savings: %s", dayLightSavings ? "ON" : "OFF");
        DaylightS[0].s = dayLightSavings ? ISS_ON : ISS_OFF;
        DaylightS[1].s = !dayLightSavings ? ISS_ON : ISS_OFF;
        DaylightSP.s = IPS_OK;
        IDSetSwitch(&DaylightSP, nullptr);
    }

    // Get Longitude and Latitude from mount
    double longitude = 0, latitude = 0;
    if (driver->getStatus(&scopeInfo))
    {
        LocationN[LOCATION_LATITUDE].value  = scopeInfo.latitude;
        // Convert to INDI standard longitude (0 to 360 Eastward)
        LocationN[LOCATION_LONGITUDE].value = (scopeInfo.longitude < 0) ? scopeInfo.longitude + 360 : scopeInfo.longitude;
        LocationNP.s                        = IPS_OK;

        IDSetNumber(&LocationNP, nullptr);

        char l[32] = {0}, L[32] = {0};
        fs_sexa(l, LocationN[LOCATION_LATITUDE].value, 3, 3600);
        fs_sexa(L, LocationN[LOCATION_LONGITUDE].value, 4, 3600);

        LOGF_INFO("Mount Location: Lat %.32s - Long %.32s", l, L);

        saveConfig(true, "GEOGRAPHIC_COORD");
    }
    else if (IUGetConfigNumber(getDeviceName(), "GEOGRAPHIC_COORD", "LONG", &longitude) == 0 &&
             IUGetConfigNumber(getDeviceName(), "GEOGRAPHIC_COORD", "LAT", &latitude) == 0)
    {
        LocationN[LOCATION_LATITUDE].value  = latitude;
        LocationN[LOCATION_LONGITUDE].value = longitude;
        LocationNP.s                        = IPS_OK;

        IDSetNumber(&LocationNP, nullptr);
    }

    IOP_MB_STATE action;
    uint8_t degrees = 0;
    if (driver->getMeridianBehavior(action, degrees))
    {
        IUResetSwitch(&MeridianActionSP);
        MeridianActionS[action].s = ISS_ON;
        MeridianActionSP.s = IPS_OK;

        MeridianLimitN[0].value = degrees;
    }

    double parkAZ = LocationN[LOCATION_LATITUDE].value >= 0 ? 0 : 180;
    double parkAL = LocationN[LOCATION_LATITUDE].value;
    if (InitPark())
    {
        // If loading parking data is successful, we just set the default parking values.
        SetAxis1ParkDefault(parkAZ);
        SetAxis2ParkDefault(parkAL);
    }
    else
    {
        // Otherwise, we set all parking data to default in case no parking data is found.
        SetAxis1Park(parkAZ);
        SetAxis2Park(parkAL);
        SetAxis1ParkDefault(parkAZ);
        SetAxis2ParkDefault(parkAL);

        driver->setParkAz(parkAZ);
        driver->setParkAlt(parkAL);
    }

    /* v3.0 Read PEC State at startup */
    IOPInfo newInfo;
    if (driver->getStatus(&newInfo))
    {
        switch (newInfo.systemStatus)
        {
            case ST_STOPPED:
            case ST_PARKED:
            case ST_HOME:
            case ST_SLEWING:
            case ST_MERIDIAN_FLIPPING:
            case ST_GUIDING:

            case ST_TRACKING_PEC_OFF:
                setPECState(PEC_OFF);
                GetPECDataStatus(true);
                break;

            case ST_TRACKING_PEC_ON:
                setPECState(PEC_ON);
                GetPECDataStatus(true);
                break;
        }
        scopeInfo = newInfo;
    }
<<<<<<< HEAD

    PECSideS[0].s = ISS_ON;
    PECSideS[1].s = ISS_OFF;
    PECSideSP.s = IPS_OK;
    IDSetSwitch(&PECSideSP, nullptr);
=======
>>>>>>> 84d43ad6

    if (isSimulation())
    {
        if (isParked())
            driver->setSimSytemStatus(ST_PARKED);
        else
            driver->setSimSytemStatus(ST_STOPPED);
    }
}

bool IOptronV3::ISNewText(const char *dev, const char *name, char *texts[], char *names[], int n)
{
    if (dev != nullptr && strcmp(dev, getDeviceName()) == 0)
    {
        // PEC file
        if (!strcmp(name, PECFileTP.name))
        {
            snprintf(PECFullPath,256,"%s/%s",texts[0],texts[1]);
            

            int day, month, year, hour, min, sec;
            sscanf(texts[2],"%4d-%2d-%2d %2d:%2d:%2d",&year,&month,&day,&hour,&min,&sec);
            PECStart_tm.tm_year = year - 1900;
            PECStart_tm.tm_mon = month - 1;
            PECStart_tm.tm_mday = day;
            PECStart_tm.tm_hour = hour;
            PECStart_tm.tm_min = min;
            PECStart_tm.tm_sec = sec;
            PECStart_tm.tm_isdst = -1;
            PECStartTime = mktime(&PECStart_tm);

            char temp_string[64];
            snprintf(temp_string,64,"PEC file path: %s",PECFullPath);
            LOG_INFO(temp_string);
            
            snprintf(temp_string,64,"Acquisition time: %s",asctime(&PECStart_tm));
            LOG_INFO(temp_string);


            if ((int)(PECTimingN[1].value) !=0)
            {
                PECStart_tm.tm_sec += PECTimingN[1].value;
                PECStartTime = mktime(&PECStart_tm);
                snprintf(temp_string,64,"Acquisition time dephased: %s",asctime(&PECStart_tm));
                LOG_INFO(temp_string);           
            }

            time_t actual_time;
            time(&actual_time);
            snprintf(temp_string,64,"Actual time: %s",ctime(&actual_time));
            LOG_INFO(temp_string);     

            int nextPeriodDelta;
            nextPeriodDelta=(int)((floor(difftime(actual_time, PECStartTime)/PECTimingN[0].value)+1)*PECTimingN[0].value-
                                        difftime(actual_time, PECStartTime));
            snprintf(temp_string,50,"Time to next period start: %ds",nextPeriodDelta);
            LOG_INFO(temp_string);

            snprintf(texts[2],MAXINDILABEL,"%s",asctime(&PECStart_tm));
            
            IUUpdateText(&PECFileTP, texts, names, n);
            PECFileTP.s = IPS_OK;
            IDSetText(&PECFileTP, nullptr);

            return true;
        }
    }

    return INDI::Telescope::ISNewText(dev, name, texts, names, n);
}



bool IOptronV3::ISNewNumber(const char *dev, const char *name, double values[], char *names[], int n)
{
    if (dev != nullptr && strcmp(dev, getDeviceName()) == 0)
    {
        // Guiding Rate
        if (!strcmp(name, GuideRateNP.name))
        {
            IUUpdateNumber(&GuideRateNP, values, names, n);

            if (driver->setGuideRate(GuideRateN[RA_AXIS].value, GuideRateN[DEC_AXIS].value))
                GuideRateNP.s = IPS_OK;
            else
                GuideRateNP.s = IPS_ALERT;

            IDSetNumber(&GuideRateNP, nullptr);

            return true;
        }

<<<<<<< HEAD
        // PEC
        if (!strcmp(name, PECTimingNP.name))
        {
            IUUpdateNumber(&PECTimingNP, values, names, n);
            PECTimingNP.s = IPS_OK;
            IDSetNumber(&PECTimingNP, nullptr);
=======
        /****************************************
         Meridian Flip Limit
        *****************************************/
        if (!strcmp(name, MeridianLimitNP.name))
        {
            IUUpdateNumber(&MeridianLimitNP, values, names, n);
            MeridianLimitNP.s = driver->setMeridianBehavior(static_cast<IOP_MB_STATE>(IUFindOnSwitchIndex(&MeridianActionSP)),
                                MeridianLimitN[0].value) ? IPS_OK : IPS_ALERT;
            if (MeridianLimitNP.s == IPS_OK)
            {
                LOGF_INFO("Mount Meridian Behavior: When mount reaches %.f degrees past meridian, it will %s.",
                          MeridianLimitN[0].value, MeridianActionS[IOP_MB_STOP].s == ISS_ON ? "stop" : "flip");
            }
            IDSetNumber(&MeridianLimitNP, nullptr);
>>>>>>> 84d43ad6
            return true;
        }

        if (!strcmp(name, GuideNSNP.name) || !strcmp(name, GuideWENP.name))
        {
            processGuiderProperties(name, values, names, n);
            return true;
        }
    }

    return INDI::Telescope::ISNewNumber(dev, name, values, names, n);
}

bool IOptronV3::ISNewSwitch(const char *dev, const char *name, ISState *states, char *names[], int n)
{
    if (!strcmp(getDeviceName(), dev))
    {
        /*******************************************************
         * Home Operations
        *******************************************************/
        if (!strcmp(name, HomeSP.name))
        {
            IUUpdateSwitch(&HomeSP, states, names, n);

            IOP_HOME_OPERATION operation = (IOP_HOME_OPERATION)IUFindOnSwitchIndex(&HomeSP);

            IUResetSwitch(&HomeSP);

            switch (operation)
            {
                case IOP_FIND_HOME:
                    if (firmwareInfo.Model.find("CEM") == std::string::npos &&
                            firmwareInfo.Model.find("GEM45") == std::string::npos)
                    {
                        HomeSP.s = IPS_IDLE;
                        IDSetSwitch(&HomeSP, nullptr);
                        LOG_WARN("Home search is not supported in this model.");
                        return true;
                    }

                    if (driver->findHome() == false)
                    {
                        HomeSP.s = IPS_ALERT;
                        IDSetSwitch(&HomeSP, nullptr);
                        return false;
                    }

                    HomeSP.s = IPS_OK;
                    IDSetSwitch(&HomeSP, nullptr);
                    LOG_INFO("Searching for home position...");
                    return true;

                case IOP_SET_HOME:
                    if (driver->setCurrentHome() == false)
                    {
                        HomeSP.s = IPS_ALERT;
                        IDSetSwitch(&HomeSP, nullptr);
                        return false;
                    }

                    HomeSP.s = IPS_OK;
                    IDSetSwitch(&HomeSP, nullptr);
                    LOG_INFO("Home position set to current coordinates.");
                    return true;

                case IOP_GOTO_HOME:
                    if (driver->gotoHome() == false)
                    {
                        HomeSP.s = IPS_ALERT;
                        IDSetSwitch(&HomeSP, nullptr);
                        return false;
                    }

                    HomeSP.s = IPS_OK;
                    IDSetSwitch(&HomeSP, nullptr);
                    LOG_INFO("Slewing to home position...");
                    return true;
            }

            return true;
        }

        /*******************************************************
         * Slew Mode Operations
        *******************************************************/
        if (!strcmp(name, SlewModeSP.name))
        {
            IUUpdateSwitch(&SlewModeSP, states, names, n);
            SlewModeSP.s = IPS_OK;
            IDSetSwitch(&SlewModeSP, nullptr);
            return true;
        }

        /*******************************************************
         * Daylight Savings Operations
        *******************************************************/
        if (!strcmp(name, DaylightSP.name))
        {
            IUUpdateSwitch(&DaylightSP, states, names, n);

            if (driver->setDaylightSaving(DaylightS[0].s == ISS_ON))
                DaylightSP.s = IPS_OK;
            else
                DaylightSP.s = IPS_ALERT;

            IDSetSwitch(&DaylightSP, nullptr);
            return true;
        }

        /*******************************************************
<<<<<<< HEAD
         * PEC Operations
        *******************************************************/
        
        if (!strcmp(name, PECStateSP.name))
        {
            IUUpdateSwitch(&PECStateSP, states, names, n);

            if(IUFindOnSwitchIndex(&PECStateSP) == 0)
            {
                // PEC OFF
                if(isTraining)
                {
                    // Training check
                    sprintf(PECText, "Mount PEC busy recording index %d", PECIndex);
                    LOG_WARN(PECText);
                }
                else
                {
                    driver->setPECEnabled(false);
                    PECStateSP.s = IPS_OK;
                    LOG_INFO("Disabling PEC Chip");
                }
            }

            if(IUFindOnSwitchIndex(&PECStateSP) == 1)
            {
                // PEC ON
                if (GetPECDataStatus(true))
                {
                    // Data Check
                    driver->setPECEnabled(true);
                    PECStateSP.s = IPS_BUSY;
                    LOG_INFO("Enabling PEC Chip");
                }
            }
            IDSetSwitch(&PECStateSP, nullptr);
            return true;
        }

        /*******************************************************
         * PEC Training
        *******************************************************/
        if (!strcmp(name, PECTrainingSP.name))
        {
            IUUpdateSwitch(&PECTrainingSP, states, names, n);
            if (isTraining || isWaitingTraining)
            {
                // Check if already training
                if(IUFindOnSwitchIndex(&PECTrainingSP) == 1)
                {
                    // Train Check Status
                    sprintf(PECText, "Mount PEC busy recording index %d", PECIndex);
                    LOG_WARN(PECText);
                }

                if(IUFindOnSwitchIndex(&PECTrainingSP) == 0)
                {
                    // Train Cancel
                    driver->setPETEnabled(false);
                    delete[] PECvalues;
                    isTraining = false;
                    isWaitingTraining = false;
                    PECTrainingSP.s = IPS_ALERT;
                    LOG_WARN("PEC Training cancelled by user, chip disabled");
                }
            }
            else
            {
                if(IUFindOnSwitchIndex(&PECTrainingSP) == 0)
                {
                    if(TrackState == SCOPE_TRACKING)
                    {
                        // Train if tracking /guiding
                        PECfile.open(PECFullPath);
                        std::string str; 

                        std::getline(PECfile, str);                   
                        std::getline(PECfile, str);                      
                        std::getline(PECfile, str);                      
                        std::getline(PECfile, str);                      
                        std::getline(PECfile, str);
                        
                        PECvalues = new float[(int)PECTimingN[0].value];

                        for (int i=0; i<PECTimingN[0].value; i++)
                        {
                            std::getline(PECfile, str);
                            PECvalues[i] = std::stof(str.substr(str.find_last_of(" ")));
                            LOG_INFO(std::to_string(PECvalues[i]).c_str());
                        }
                        
                        PECfile.close();

                        isWaitingTraining = true;
                        
                        PECTrainingSP.s = IPS_BUSY;
                        int nextPeriodDelta;
                        char temp_string[64];
                        time_t actual_time;
                        time(&actual_time);
                        nextPeriodDelta=(int)((floor(difftime(actual_time, PECStartTime)/PECTimingN[0].value)+1)*PECTimingN[0].value-
                                            difftime(actual_time, PECStartTime));
                        snprintf(temp_string,50,"PEC recording started, time to next period: %ds",nextPeriodDelta);
                        LOG_INFO(temp_string);                      
                    }
                    else
                    {
                        LOG_WARN("PEC Training only possible while guiding");
                        PECTrainingSP.s = IPS_IDLE;
                    }
                }
                if(IUFindOnSwitchIndex(&PECTrainingSP) == 1)
                {
                    // Train Status
                    GetPECDataStatus(true);
                }
            }
            IDSetSwitch(&PECTrainingSP, nullptr);
            return true;
        }

        if (!strcmp(name, PECSideSP.name))
        {
            IUUpdateSwitch(&PECSideSP, states, names, n);

            if(IUFindOnSwitchIndex(&PECSideSP) == 0)
            {
                // West positive
                LOG_INFO("Positive guiding is West");
            }

            if(IUFindOnSwitchIndex(&PECSideSP) == 1)
            {
                // East positive
                LOG_INFO("Positive guiding is East");
            }
            PECSideSP.s = IPS_OK;
            IDSetSwitch(&PECSideSP, nullptr);
            return true;
        }
        
    }
=======
         * Meridian Action Operations
        *******************************************************/
        if (!strcmp(name, MeridianActionSP.name))
        {
            IUUpdateSwitch(&MeridianActionSP, states, names, n);
            MeridianActionSP.s = (driver->setMeridianBehavior(static_cast<IOP_MB_STATE>(IUFindOnSwitchIndex(&MeridianActionSP)),
                                  MeridianLimitN[0].value)) ? IPS_OK : IPS_ALERT;
            if (MeridianActionSP.s == IPS_OK)
            {
                LOGF_INFO("Mount Meridian Behavior: When mount reaches %.f degrees past meridian, it will %s.",
                          MeridianLimitN[0].value, MeridianActionS[IOP_MB_STOP].s == ISS_ON ? "stop" : "flip");
            }
            IDSetSwitch(&MeridianActionSP, nullptr);
            return true;
        }

        /* v3.0 PEC add controls and calls to the driver */
        if (!strcmp(name, PECStateSP.name))
        {
            IUUpdateSwitch(&PECStateSP, states, names, n);

            if(PECStateS[PEC_OFF].s == ISS_ON)
            {
                // PEC OFF
                if(isTraining)
                {
                    // Training check
                    LOGF_WARN("Mount PEC busy recording, %d s", PECTime);
                }
                else
                {
                    driver->setPECEnabled(false);
                    PECStateSP.s = IPS_OK;
                    LOG_INFO("Disabling PEC Chip");
                }
            }
            else
            {
                // PEC ON
                if (GetPECDataStatus(true))
                {
                    // Data Check
                    driver->setPECEnabled(true);
                    PECStateSP.s = IPS_BUSY;
                    LOG_INFO("Enabling PEC Chip");
                }
            }
            IDSetSwitch(&PECStateSP, nullptr);
            return true;
        }

        /* v3.0 PEC add Training Controls to the Driver */
        if (!strcmp(name, PECTrainingSP.name))
        {
            IUUpdateSwitch(&PECTrainingSP, states, names, n);
            if(isTraining)
            {
                // Check if already training
                if(IUFindOnSwitchIndex(&PECTrainingSP) == 1)
                {
                    // Train Check Status
                    LOGF_WARN("Mount PEC busy recording, %d s", PECTime);
                }

                if(IUFindOnSwitchIndex(&PECTrainingSP) == 0)
                {
                    // Train Cancel
                    driver->setPETEnabled(false);
                    isTraining = false;
                    PECTrainingSP.s = IPS_ALERT;
                    LOG_WARN("PEC Training cancelled by user, chip disabled");
                }
            }
            else
            {
                if(IUFindOnSwitchIndex(&PECTrainingSP) == 0)
                {
                    if(TrackState == SCOPE_TRACKING)
                    {
                        // Train if tracking /guiding
                        driver->setPETEnabled(true);
                        isTraining = true;
                        PECTime = 0;
                        PECTrainingSP.s = IPS_BUSY;
                        LOG_INFO("PEC recording started...");
                    }
                    else
                    {
                        LOG_WARN("PEC Training only possible while guiding");
                        PECTrainingSP.s = IPS_IDLE;
                    }
                }
                if(IUFindOnSwitchIndex(&PECTrainingSP) == 1)
                {
                    // Train Status
                    GetPECDataStatus(true);
                }
            }
            IDSetSwitch(&PECTrainingSP, nullptr);
            return true;
        }
    }

>>>>>>> 84d43ad6
    return INDI::Telescope::ISNewSwitch(dev, name, states, names, n);
}

bool IOptronV3::ReadScopeStatus()
{
    bool rc = false;

    IOPInfo newInfo;

    if (isSimulation())
        mountSim();

    rc = driver->getStatus(&newInfo);

    if (rc)
    {
        if (IUFindOnSwitchIndex(&GPSStatusSP) != newInfo.gpsStatus)
        {
            IUResetSwitch(&GPSStatusSP);
            GPSStatusS[newInfo.gpsStatus].s = ISS_ON;
            IDSetSwitch(&GPSStatusSP, nullptr);
        }

        if (IUFindOnSwitchIndex(&TimeSourceSP) != newInfo.timeSource)
        {
            IUResetSwitch(&TimeSourceSP);
            TimeSourceS[newInfo.timeSource].s = ISS_ON;
            IDSetSwitch(&TimeSourceSP, nullptr);
        }

        if (IUFindOnSwitchIndex(&HemisphereSP) != newInfo.hemisphere)
        {
            IUResetSwitch(&HemisphereSP);
            HemisphereS[newInfo.hemisphere].s = ISS_ON;
            IDSetSwitch(&HemisphereSP, nullptr);
        }

        if (IUFindOnSwitchIndex(&SlewRateSP) != newInfo.slewRate - 1)
        {
            IUResetSwitch(&SlewRateSP);
            SlewRateS[newInfo.slewRate - 1].s = ISS_ON;
            IDSetSwitch(&SlewRateSP, nullptr);
        }

        switch (newInfo.systemStatus)
        {
            case ST_STOPPED:
                TrackModeSP.s = IPS_IDLE;
                TrackState    = SCOPE_IDLE;
                break;
            case ST_PARKED:
                TrackModeSP.s = IPS_IDLE;
                TrackState    = SCOPE_PARKED;
                if (!isParked())
                    SetParked(true);
                break;
            case ST_HOME:
                TrackModeSP.s = IPS_IDLE;
                TrackState    = SCOPE_IDLE;
                break;
            case ST_SLEWING:
            case ST_MERIDIAN_FLIPPING:
                if (TrackState != SCOPE_SLEWING && TrackState != SCOPE_PARKING)
                    TrackState = SCOPE_SLEWING;
                break;
            case ST_TRACKING_PEC_OFF:
            case ST_TRACKING_PEC_ON:
            case ST_GUIDING:
                if (newInfo.systemStatus == ST_TRACKING_PEC_OFF || newInfo.systemStatus == ST_TRACKING_PEC_ON)
                    setPECState(newInfo.systemStatus == ST_TRACKING_PEC_ON ? PEC_ON : PEC_OFF);
                TrackModeSP.s = IPS_BUSY;
                TrackState    = SCOPE_TRACKING;
                if (scopeInfo.systemStatus == ST_SLEWING)
                    LOG_INFO("Slew complete, tracking...");
                else if (scopeInfo.systemStatus == ST_MERIDIAN_FLIPPING)
                    LOG_INFO("Meridian flip complete, tracking...");
                break;
        }

        if (IUFindOnSwitchIndex(&TrackModeSP) != newInfo.trackRate)
        {
            IUResetSwitch(&TrackModeSP);
            TrackModeS[newInfo.trackRate].s = ISS_ON;
            IDSetSwitch(&TrackModeSP, nullptr);
        }

        scopeInfo = newInfo;
    }

    /* v3.0 Monitor PEC Training */
    if (isTraining)
    {
        if (TrackState == SCOPE_TRACKING)
        {
            if(GetPECDataStatus(false))
            {
<<<<<<< HEAD
                sprintf(PECText, "PEC with %d second worm cycle recorded", (int)(PECTimingN[0].value));
                LOG_INFO(PECText);
                IUSaveText(&PECInfoT[0], PECText);
                delete[] PECvalues;
=======
                LOGF_INFO("%d second worm cycle recorded", PECTime);
>>>>>>> 84d43ad6
                PECTrainingSP.s = IPS_OK;
                isTraining = false;
            }
            else
            {
<<<<<<< HEAD
                char temp_str[128];
                time_t actual_time;
  
                time(&actual_time);
                int nextPeriodDelta;
                nextPeriodDelta=(int)((floor(difftime(actual_time, PECStartTime)/PECTimingN[0].value)+1)*PECTimingN[0].value-
                                        difftime(actual_time, PECStartTime));

                PECIndex = PECTimingN[0].value-nextPeriodDelta + PECTimingN[1].value;

                if (PECIndex>=PECTimingN[0].value)
                    PECIndex = PECIndex - PECTimingN[0].value;

                float deltaPE;
                int guidePulse;

                deltaPE= PECvalues[PECIndex]-appliedCorrection;
                guidePulse = (int)roundf((deltaPE/(TRACKRATE_SIDEREAL*GuideRateN[0].value))*1000);   //round to ms

                //then round to stepsize
                if (guidePulse > 0)
                    guidePulse = (int)floor((guidePulse + 0.5 * PECTimingN[2].value)/PECTimingN[2].value) * PECTimingN[2].value;
                else
                    guidePulse = (int)ceil((guidePulse - 0.5 * PECTimingN[2].value)/PECTimingN[2].value) * PECTimingN[2].value;


                if (guidePulse >= (PECTimingN[2].value) || guidePulse<=-(PECTimingN[2].value))
                {
                    //apply guiding here
                    if (PECSideS[0].s == ISS_ON)
                    {
                        if (guidePulse > 0)
                            GuideWest((int)(guidePulse));
                        else
                            GuideEast((int)(-guidePulse));
                    }
                    else
                    {
                         if (guidePulse > 0)
                            GuideEast((int)(guidePulse));
                        else
                            GuideWest((int)(-guidePulse));
                    }

                    appliedCorrection += (guidePulse/1000.0) * (TRACKRATE_SIDEREAL*GuideRateN[0].value);
                }
                else
                {
                    guidePulse = 0;
                }

                sprintf(temp_str, "Index: %d, delta: %.4f, pulse: %d, total corr: %.4f, error: %.4f",
                             PECIndex, deltaPE, guidePulse, appliedCorrection, PECvalues[PECIndex]-appliedCorrection);
                LOG_INFO(temp_str);

                sprintf(PECText, "Recording index %d", PECIndex);
                IUSaveText(&PECInfoT[0], PECText);
            }
        }
        else
        {
            driver->setPETEnabled(false);
            PECTrainingSP.s = IPS_ALERT;
            sprintf(PECText, "Tracking error, recording cancelled at index %d", PECIndex);
            delete[] PECvalues;
            LOG_ERROR(PECText);
            IUSaveText(&PECInfoT[0], "Cancelled");
        }
        IDSetText(&PECInfoTP, nullptr);
        IDSetSwitch(&PECTrainingSP, nullptr);
    }
    
    if (isWaitingTraining)
    {
        if (TrackState == SCOPE_TRACKING)
        {
            time_t actual_time;
  
            time(&actual_time);
            

            int nextPeriodDelta;
            nextPeriodDelta=(int)((floor(difftime(actual_time, PECStartTime)/PECTimingN[0].value)+1)*PECTimingN[0].value-
                                        difftime(actual_time, PECStartTime));

            if (nextPeriodDelta == PECTimingN[0].value)
            {
                driver->setPETEnabled(true);
                isWaitingTraining = false;
                isTraining = true;
                LOG_INFO("Recording started.");
                PECIndex = PECTimingN[1].value;;
                appliedCorrection = 0;
                sprintf(PECText, "Recording index %d", PECIndex);
                IUSaveText(&PECInfoT[0], PECText);
            }
            else
            {
                sprintf(PECText, "Time to start recording: %d s", nextPeriodDelta);
=======
                PECTime = PECTime + 1 * getCurrentPollingPeriod() / 1000;
                char PECText[MAXINDILABEL] = {0};
                snprintf(PECText, MAXINDILABEL, "Recording: %d s", PECTime);
>>>>>>> 84d43ad6
                IUSaveText(&PECInfoT[0], PECText);
            }
            
        }
        else
        {
            driver->setPETEnabled(false);
            PECTrainingSP.s = IPS_ALERT;
<<<<<<< HEAD
            sprintf(PECText, "Tracking error, recording cancelled at index %d", PECIndex);
            delete[] PECvalues;
            isWaitingTraining = false;
            isTraining = false;
            LOG_ERROR(PECText);
=======
            LOGF_ERROR("Tracking error, recording cancelled %d s", PECTime);
>>>>>>> 84d43ad6
            IUSaveText(&PECInfoT[0], "Cancelled");
        }
        IDSetText(&PECInfoTP, nullptr);
        IDSetSwitch(&PECTrainingSP, nullptr);
    }
    // End Mod */

    IOP_PIER_STATE pierState = IOP_PIER_UNKNOWN;
    IOP_CW_STATE cwState = IOP_CW_NORMAL;

    double previousRA = currentRA, previousDE = currentDEC;
    rc = driver->getCoords(&currentRA, &currentDEC, &pierState, &cwState);
    if (rc)
    {
        // 2021.11.30 JM: This is a hack to circumvent a bug in iOptorn firmware
        // the "system status" bit is set to SLEWING even when parking is done (2), it never
        // changes to (6) which indicates it has parked. So we use a counter to check if there
        // is no longer any motion.
        if (TrackState == SCOPE_PARKING)
        {
            if (std::abs(previousRA - currentRA) < 0.01 && std::abs(previousDE - currentDEC) < 0.01)
            {
                m_ParkingCounter++;
                if (m_ParkingCounter >= MAX_PARK_COUNTER)
                {
                    m_ParkingCounter = 0;
                    SetTrackEnabled(false);
                    SetParked(true);
                }
            }
        }
        if (pierState == IOP_PIER_UNKNOWN)
            setPierSide(PIER_UNKNOWN);
        else
            setPierSide(pierState == IOP_PIER_EAST ? PIER_EAST : PIER_WEST);

        if (IUFindOnSwitchIndex(&CWStateSP) != cwState)
        {
            IUResetSwitch(&CWStateSP);
            CWStateS[cwState].s = ISS_ON;
            IDSetSwitch(&CWStateSP, nullptr);
        }

        NewRaDec(currentRA, currentDEC);
    }

    return rc;
}

bool IOptronV3::Goto(double ra, double de)
{
    targetRA  = ra;
    targetDEC = de;
    char RAStr[64] = {0}, DecStr[64] = {0};

    fs_sexa(RAStr, targetRA, 2, 3600);
    fs_sexa(DecStr, targetDEC, 2, 3600);

    if (driver->setRA(ra) == false || driver->setDE(de) == false)
    {
        LOG_ERROR("Error setting RA/DEC.");
        return false;
    }

    bool rc = false;
    if (IUFindOnSwitchIndex(&SlewModeSP) == IOP_CW_NORMAL)
        rc = driver->slewNormal();
    else
        rc = driver->slewCWUp();

    if (rc == false)
    {
        LOG_ERROR("Failed to slew.");
        return false;
    }

    TrackState = SCOPE_SLEWING;

    LOGF_INFO("Slewing to RA: %s - DEC: %s", RAStr, DecStr);
    return true;
}

bool IOptronV3::Sync(double ra, double de)
{
    if (driver->setRA(ra) == false || driver->setDE(de) == false)
    {
        LOG_ERROR("Error setting RA/DEC.");
        return false;
    }

    if (driver->sync() == false)
    {
        LOG_ERROR("Failed to sync.");
    }

    EqNP.s     = IPS_OK;

    currentRA  = ra;
    currentDEC = de;

    NewRaDec(currentRA, currentDEC);

    return true;
}

bool IOptronV3::Abort()
{
    return driver->abort();
}

bool IOptronV3::Park()
{
    //    if (firmwareInfo.Model.find("CEM") == std::string::npos &&
    //            firmwareInfo.Model.find("iEQ45 Pro") == std::string::npos &&
    //            firmwareInfo.Model.find("iEQ35") == std::string::npos)
    //    {
    //        LOG_ERROR("Parking is not supported in this mount model.");
    //        return false;
    //    }

    if (driver->park())
    {
        TrackState = SCOPE_PARKING;
        m_ParkingCounter = 0;
        LOG_INFO("Parking is in progress...");

        return true;
    }
    else
        return false;
}

bool IOptronV3::UnPark()
{
    //    if (firmwareInfo.Model.find("CEM") == std::string::npos &&
    //            firmwareInfo.Model.find("iEQ45 Pro") == std::string::npos &&
    //            firmwareInfo.Model.find("iEQ35") == std::string::npos)
    //    {
    //        LOG_ERROR("Unparking is not supported in this mount model.");
    //        return false;
    //    }

    if (driver->unpark())
    {
        SetParked(false);
        TrackState = SCOPE_IDLE;
        return true;
    }
    else
        return false;
}

bool IOptronV3::Handshake()
{
    driver->setSimulation(isSimulation());

    if (driver->checkConnection(PortFD) == false)
        return false;

    return true;
}

bool IOptronV3::updateTime(ln_date *utc, double utc_offset)
{
    bool rc1 = driver->setUTCDateTime(ln_get_julian_day(utc));

    bool rc2 = driver->setUTCOffset(utc_offset * 60);

    return (rc1 && rc2);
}

bool IOptronV3::updateLocation(double latitude, double longitude, double elevation)
{
    INDI_UNUSED(elevation);

    if (longitude > 180)
        longitude -= 360;

    if (driver->setLongitude(longitude) == false)
    {
        LOG_ERROR("Failed to set longitude.");
        return false;
    }

    if (driver->setLatitude(latitude) == false)
    {
        LOG_ERROR("Failed to set longitude.");
        return false;
    }

    char l[32] = {0}, L[32] = {0};
    fs_sexa(l, latitude, 3, 3600);
    fs_sexa(L, longitude, 4, 3600);

    LOGF_INFO("Site location updated to Lat %.32s - Long %.32s", l, L);

    return true;
}

void IOptronV3::debugTriggered(bool enable)
{
    driver->setDebug(enable);
}

void IOptronV3::simulationTriggered(bool enable)
{
    driver->setSimulation(enable);
}

bool IOptronV3::MoveNS(INDI_DIR_NS dir, TelescopeMotionCommand command)
{
    if (TrackState == SCOPE_PARKED)
    {
        LOG_ERROR("Please unpark the mount before issuing any motion commands.");
        return false;
    }

    switch (command)
    {
        case MOTION_START:
            if (driver->startMotion(dir == DIRECTION_NORTH ? IOP_N : IOP_S) == false)
            {
                LOG_ERROR("Error setting N/S motion direction.");
                return false;
            }
            else
                LOGF_INFO("Moving toward %s.", (dir == DIRECTION_NORTH) ? "North" : "South");
            break;

        case MOTION_STOP:
            if (driver->stopMotion(dir == DIRECTION_NORTH ? IOP_N : IOP_S) == false)
            {
                LOG_ERROR("Error stopping N/S motion.");
                return false;
            }
            else
                LOGF_INFO("%s motion stopped.", (dir == DIRECTION_NORTH) ? "North" : "South");
            break;
    }

    return true;
}

bool IOptronV3::MoveWE(INDI_DIR_WE dir, TelescopeMotionCommand command)
{
    if (TrackState == SCOPE_PARKED)
    {
        LOG_ERROR("Please unpark the mount before issuing any motion commands.");
        return false;
    }

    switch (command)
    {
        case MOTION_START:
            if (driver->startMotion(dir == DIRECTION_WEST ? IOP_W : IOP_E) == false)
            {
                LOG_ERROR("Error setting N/S motion direction.");
                return false;
            }
            else
                LOGF_INFO("Moving toward %s.", (dir == DIRECTION_WEST) ? "West" : "East");
            break;

        case MOTION_STOP:
            if (driver->stopMotion(dir == DIRECTION_WEST ? IOP_W : IOP_E) == false)
            {
                LOG_ERROR("Error stopping W/E motion.");
                return false;
            }
            else
                LOGF_INFO("%s motion stopped.", (dir == DIRECTION_WEST) ? "West" : "East");
            break;
    }

    return true;
}

IPState IOptronV3::GuideNorth(uint32_t ms)
{
    bool rc = driver->startGuide(IOP_N, (uint32_t)ms);
    return (rc ? IPS_OK : IPS_ALERT);
}

IPState IOptronV3::GuideSouth(uint32_t ms)
{
    bool rc = driver->startGuide(IOP_S, (uint32_t)ms);
    return (rc ? IPS_OK : IPS_ALERT);
}

IPState IOptronV3::GuideEast(uint32_t ms)
{
    bool rc = driver->startGuide(IOP_E, (uint32_t)ms);
    return (rc ? IPS_OK : IPS_ALERT);
}

IPState IOptronV3::GuideWest(uint32_t ms)
{
    bool rc = driver->startGuide(IOP_W, (uint32_t)ms);
    return (rc ? IPS_OK : IPS_ALERT);
}

bool IOptronV3::SetSlewRate(int index)
{
    IOP_SLEW_RATE rate = static_cast<IOP_SLEW_RATE>(index);
    return driver->setSlewRate(rate);
}

bool IOptronV3::saveConfigItems(FILE *fp)
{
    INDI::Telescope::saveConfigItems(fp);

    IUSaveConfigSwitch(fp, &SlewModeSP);
    IUSaveConfigSwitch(fp, &DaylightSP);

    IUSaveConfigSwitch(fp, &MeridianActionSP);
    IUSaveConfigNumber(fp, &MeridianLimitNP);

    return true;
}

void IOptronV3::mountSim()
{
    static struct timeval ltv;
    struct timeval tv;
    double dt, da, dx;
    int nlocked;

    /* update elapsed time since last poll, don't presume exactly POLLMS */
    gettimeofday(&tv, nullptr);

    if (ltv.tv_sec == 0 && ltv.tv_usec == 0)
        ltv = tv;

    dt  = tv.tv_sec - ltv.tv_sec + (tv.tv_usec - ltv.tv_usec) / 1e6;
    ltv = tv;
    double currentSlewRate = Driver::IOP_SLEW_RATES[IUFindOnSwitchIndex(&SlewRateSP)] * TRACKRATE_SIDEREAL / 3600.0;
    da  = currentSlewRate * dt;

    /* Process per current state. We check the state of EQUATORIAL_COORDS and act acoordingly */
    switch (TrackState)
    {
        case SCOPE_IDLE:
            currentRA += (TrackRateN[AXIS_RA].value / 3600.0 * dt) / 15.0;
            currentRA = range24(currentRA);
            break;

        case SCOPE_TRACKING:
            if (TrackModeS[TR_CUSTOM].s == ISS_ON)
            {
                currentRA  += ( ((TRACKRATE_SIDEREAL / 3600.0) - (TrackRateN[AXIS_RA].value / 3600.0)) * dt) / 15.0;
                currentDEC += ( (TrackRateN[AXIS_DE].value / 3600.0) * dt);
            }
            break;

        case SCOPE_SLEWING:
        case SCOPE_PARKING:
            /* slewing - nail it when both within one pulse @ SLEWRATE */
            nlocked = 0;

            dx = targetRA - currentRA;

            // Take shortest path
            if (fabs(dx) > 12)
                dx *= -1;

            if (fabs(dx) <= da)
            {
                currentRA = targetRA;
                nlocked++;
            }
            else if (dx > 0)
                currentRA += da / 15.;
            else
                currentRA -= da / 15.;

            if (currentRA < 0)
                currentRA += 24;
            else if (currentRA > 24)
                currentRA -= 24;

            dx = targetDEC - currentDEC;
            if (fabs(dx) <= da)
            {
                currentDEC = targetDEC;
                nlocked++;
            }
            else if (dx > 0)
                currentDEC += da;
            else
                currentDEC -= da;

            if (nlocked == 2)
            {
                if (TrackState == SCOPE_SLEWING)
                    driver->setSimSytemStatus(ST_TRACKING_PEC_OFF);
                else
                    driver->setSimSytemStatus(ST_PARKED);
            }

            break;

        default:
            break;
    }

    driver->setSimRA(currentRA);
    driver->setSimDE(currentDEC);
}

bool IOptronV3::SetCurrentPark()
{
    INDI::IEquatorialCoordinates equatorialCoords {currentRA, currentDEC};
    INDI::IHorizontalCoordinates horizontalCoords {0, 0};
    INDI::EquatorialToHorizontal(&equatorialCoords, &m_Location, ln_get_julian_from_sys(), &horizontalCoords);
    double parkAZ = horizontalCoords.azimuth;
    double parkAlt = horizontalCoords.altitude;
    char AzStr[16], AltStr[16];
    fs_sexa(AzStr, parkAZ, 2, 3600);
    fs_sexa(AltStr, parkAlt, 2, 3600);
    LOGF_DEBUG("Setting current parking position to coordinates Az (%s) Alt (%s)...", AzStr, AltStr);
    SetAxis1Park(parkAZ);
    SetAxis2Park(parkAlt);
    driver->setParkAz(parkAZ);
    driver->setParkAlt(parkAlt);
    return true;
}

bool IOptronV3::SetDefaultPark()
{
    // By defualt azimuth 0
    SetAxis1Park(0);
    // Altitude = latitude of observer
    SetAxis2Park(LocationN[LOCATION_LATITUDE].value);
    driver->setParkAz(0);
    driver->setParkAlt(LocationN[LOCATION_LATITUDE].value);
    return true;
}

bool IOptronV3::SetTrackMode(uint8_t mode)
{
    IOP_TRACK_RATE rate = static_cast<IOP_TRACK_RATE>(mode);

    if (driver->setTrackMode(rate))
        return true;

    return false;
}

bool IOptronV3::SetTrackRate(double raRate, double deRate)
{
    INDI_UNUSED(deRate);

    // Convert to arcsecs/s to rate
    double ieqRARate = raRate / TRACKRATE_SIDEREAL;

    if (ieqRARate < 0.1 || ieqRARate > 1.9)
    {
        LOG_ERROR("Rate is outside permitted limits of 0.1 to 1.9 sidereal rate (1.504 to 28.578 arcsecs/s)");
        return false;
    }


    if (driver->setCustomRATrackRate(ieqRARate))
        return true;

    return false;
}

bool IOptronV3::SetTrackEnabled(bool enabled)
{
    if (enabled)
    {
        // If we are engaging tracking, let us first set tracking mode, and if we have custom mode, then tracking rate.
        // NOTE: Is this the correct order? or should tracking be switched on first before making these changes? Need to test.
        SetTrackMode(IUFindOnSwitchIndex(&TrackModeSP));
        if (TrackModeS[TR_CUSTOM].s == ISS_ON)
            SetTrackRate(TrackRateN[AXIS_RA].value, TrackRateN[AXIS_DE].value);
    }

    return driver->setTrackEnabled(enabled);
}

bool IOptronV3::GetPECDataStatus(bool enabled)
{
    if(driver->getPETEnabled(true))
    {
        if (enabled)
        {
            IUSaveText(&PECInfoT[0], "Recorded");
            IDSetText(&PECInfoTP, nullptr);
            LOG_INFO("Mount PEC Chip Ready and Trained");
        }
        return true;
    }
    else
    {
        if (enabled)
        {
            IUSaveText(&PECInfoT[0], "None");
            IDSetText(&PECInfoTP, nullptr);
            LOG_INFO("Mount PEC Chip Needs Training");
        }
    }
    return false;
}<|MERGE_RESOLUTION|>--- conflicted
+++ resolved
@@ -431,14 +431,11 @@
         }
         scopeInfo = newInfo;
     }
-<<<<<<< HEAD
 
     PECSideS[0].s = ISS_ON;
     PECSideS[1].s = ISS_OFF;
     PECSideSP.s = IPS_OK;
     IDSetSwitch(&PECSideSP, nullptr);
-=======
->>>>>>> 84d43ad6
 
     if (isSimulation())
     {
@@ -531,14 +528,15 @@
             return true;
         }
 
-<<<<<<< HEAD
         // PEC
         if (!strcmp(name, PECTimingNP.name))
         {
             IUUpdateNumber(&PECTimingNP, values, names, n);
             PECTimingNP.s = IPS_OK;
             IDSetNumber(&PECTimingNP, nullptr);
-=======
+            return true;
+        }
+
         /****************************************
          Meridian Flip Limit
         *****************************************/
@@ -553,7 +551,6 @@
                           MeridianLimitN[0].value, MeridianActionS[IOP_MB_STOP].s == ISS_ON ? "stop" : "flip");
             }
             IDSetNumber(&MeridianLimitNP, nullptr);
->>>>>>> 84d43ad6
             return true;
         }
 
@@ -664,7 +661,6 @@
         }
 
         /*******************************************************
-<<<<<<< HEAD
          * PEC Operations
         *******************************************************/
         
@@ -806,8 +802,7 @@
             return true;
         }
         
-    }
-=======
+        /******************************************************/
          * Meridian Action Operations
         *******************************************************/
         if (!strcmp(name, MeridianActionSP.name))
@@ -823,95 +818,8 @@
             IDSetSwitch(&MeridianActionSP, nullptr);
             return true;
         }
-
-        /* v3.0 PEC add controls and calls to the driver */
-        if (!strcmp(name, PECStateSP.name))
-        {
-            IUUpdateSwitch(&PECStateSP, states, names, n);
-
-            if(PECStateS[PEC_OFF].s == ISS_ON)
-            {
-                // PEC OFF
-                if(isTraining)
-                {
-                    // Training check
-                    LOGF_WARN("Mount PEC busy recording, %d s", PECTime);
-                }
-                else
-                {
-                    driver->setPECEnabled(false);
-                    PECStateSP.s = IPS_OK;
-                    LOG_INFO("Disabling PEC Chip");
-                }
-            }
-            else
-            {
-                // PEC ON
-                if (GetPECDataStatus(true))
-                {
-                    // Data Check
-                    driver->setPECEnabled(true);
-                    PECStateSP.s = IPS_BUSY;
-                    LOG_INFO("Enabling PEC Chip");
-                }
-            }
-            IDSetSwitch(&PECStateSP, nullptr);
-            return true;
-        }
-
-        /* v3.0 PEC add Training Controls to the Driver */
-        if (!strcmp(name, PECTrainingSP.name))
-        {
-            IUUpdateSwitch(&PECTrainingSP, states, names, n);
-            if(isTraining)
-            {
-                // Check if already training
-                if(IUFindOnSwitchIndex(&PECTrainingSP) == 1)
-                {
-                    // Train Check Status
-                    LOGF_WARN("Mount PEC busy recording, %d s", PECTime);
-                }
-
-                if(IUFindOnSwitchIndex(&PECTrainingSP) == 0)
-                {
-                    // Train Cancel
-                    driver->setPETEnabled(false);
-                    isTraining = false;
-                    PECTrainingSP.s = IPS_ALERT;
-                    LOG_WARN("PEC Training cancelled by user, chip disabled");
-                }
-            }
-            else
-            {
-                if(IUFindOnSwitchIndex(&PECTrainingSP) == 0)
-                {
-                    if(TrackState == SCOPE_TRACKING)
-                    {
-                        // Train if tracking /guiding
-                        driver->setPETEnabled(true);
-                        isTraining = true;
-                        PECTime = 0;
-                        PECTrainingSP.s = IPS_BUSY;
-                        LOG_INFO("PEC recording started...");
-                    }
-                    else
-                    {
-                        LOG_WARN("PEC Training only possible while guiding");
-                        PECTrainingSP.s = IPS_IDLE;
-                    }
-                }
-                if(IUFindOnSwitchIndex(&PECTrainingSP) == 1)
-                {
-                    // Train Status
-                    GetPECDataStatus(true);
-                }
-            }
-            IDSetSwitch(&PECTrainingSP, nullptr);
-            return true;
-        }
-    }
-
->>>>>>> 84d43ad6
+    }
+
     return INDI::Telescope::ISNewSwitch(dev, name, states, names, n);
 }
 
@@ -1008,20 +916,15 @@
         {
             if(GetPECDataStatus(false))
             {
-<<<<<<< HEAD
                 sprintf(PECText, "PEC with %d second worm cycle recorded", (int)(PECTimingN[0].value));
                 LOG_INFO(PECText);
                 IUSaveText(&PECInfoT[0], PECText);
                 delete[] PECvalues;
-=======
-                LOGF_INFO("%d second worm cycle recorded", PECTime);
->>>>>>> 84d43ad6
                 PECTrainingSP.s = IPS_OK;
                 isTraining = false;
             }
             else
             {
-<<<<<<< HEAD
                 char temp_str[128];
                 time_t actual_time;
   
@@ -1121,11 +1024,6 @@
             else
             {
                 sprintf(PECText, "Time to start recording: %d s", nextPeriodDelta);
-=======
-                PECTime = PECTime + 1 * getCurrentPollingPeriod() / 1000;
-                char PECText[MAXINDILABEL] = {0};
-                snprintf(PECText, MAXINDILABEL, "Recording: %d s", PECTime);
->>>>>>> 84d43ad6
                 IUSaveText(&PECInfoT[0], PECText);
             }
             
@@ -1134,15 +1032,11 @@
         {
             driver->setPETEnabled(false);
             PECTrainingSP.s = IPS_ALERT;
-<<<<<<< HEAD
             sprintf(PECText, "Tracking error, recording cancelled at index %d", PECIndex);
             delete[] PECvalues;
             isWaitingTraining = false;
             isTraining = false;
             LOG_ERROR(PECText);
-=======
-            LOGF_ERROR("Tracking error, recording cancelled %d s", PECTime);
->>>>>>> 84d43ad6
             IUSaveText(&PECInfoT[0], "Cancelled");
         }
         IDSetText(&PECInfoTP, nullptr);
