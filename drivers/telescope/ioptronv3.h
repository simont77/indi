/*
    INDI IOptron v3 Driver for firmware version 20171001 or later.

    Copyright (C) 2018 Jasem Mutlaq

    This library is free software; you can redistribute it and/or
    modify it under the terms of the GNU Lesser General Public
    License as published by the Free Software Foundation; either
    version 2.1 of the License, or (at your option) any later version.

    This library is distributed in the hope that it will be useful,
    but WITHOUT ANY WARRANTY; without even the implied warranty of
    MERCHANTABILITY or FITNESS FOR A PARTICULAR PURPOSE.  See the GNU
    Lesser General Public License for more details.

    You should have received a copy of the GNU Lesser General Public
    License along with this library; if not, write to the Free Software
    Foundation, Inc., 51 Franklin Street, Fifth Floor, Boston, MA  02110-1301  USA

    Updated for PEC V3
*/

#pragma once

#include <memory>

#include "ioptronv3driver.h"
#include "indiguiderinterface.h"
#include "inditelescope.h"

class IOptronV3 : public INDI::Telescope, public INDI::GuiderInterface
{
    public:

        IOptronV3();

        virtual bool ISNewNumber(const char *dev, const char *name, double values[], char *names[], int n) override;
        virtual bool ISNewSwitch(const char *dev, const char *name, ISState *states, char *names[], int n) override;
        virtual bool ISNewText(const char *dev, const char *name, char *texts[], char *names[], int n) override;

    protected:
        virtual const char *getDefaultName() override;

        virtual bool Handshake() override;

        virtual bool initProperties() override;
        virtual bool updateProperties() override;

        virtual bool ReadScopeStatus() override;

        virtual bool MoveNS(INDI_DIR_NS dir, TelescopeMotionCommand command) override;
        virtual bool MoveWE(INDI_DIR_WE dir, TelescopeMotionCommand command) override;

        virtual bool saveConfigItems(FILE *fp) override;

        virtual bool Park() override;
        virtual bool UnPark() override;

        virtual bool Sync(double ra, double de) override;
        virtual bool Goto(double ra, double de) override;
        virtual bool Abort() override;

        virtual bool updateTime(ln_date *utc, double utc_offset) override;
        virtual bool updateLocation(double latitude, double longitude, double elevation) override;

        virtual void debugTriggered(bool enable) override;
        virtual void simulationTriggered(bool enable) override;

        // Parking
        virtual bool SetCurrentPark() override;
        virtual bool SetDefaultPark() override;

        // Track Mode
        virtual bool SetTrackMode(uint8_t mode) override;

        // Track Rate
        virtual bool SetTrackRate(double raRate, double deRate) override;

        // Track On/Off
        virtual bool SetTrackEnabled(bool enabled) override;

        // Slew Rate
        virtual bool SetSlewRate(int index) override;

        // Sim
        void mountSim();

        // Guide
        virtual IPState GuideNorth(uint32_t ms) override;
        virtual IPState GuideSouth(uint32_t ms) override;
        virtual IPState GuideEast(uint32_t ms) override;
        virtual IPState GuideWest(uint32_t ms) override;

    private:
        /**
            * @brief getStartupData Get initial mount info on startup.
            */
        void getStartupData();

        /** Mod v3.0 PEC Data Status
            * @brief get PEC data from the mount info.
            * @param true  = Update log
            * @param false = Don't update log
            */
        bool GetPECDataStatus(bool enabled);

        /* Mod v3.0 Adding PEC Recording Switches  */
<<<<<<< HEAD
        
        ISwitchVectorProperty PECTrainingSP;         
        ITextVectorProperty PECInfoTP;
        ITextVectorProperty PECFileTP;
        INumberVectorProperty PECTimingNP;
        ISwitchVectorProperty PECSideSP; 
        ISwitch PECTrainingS[2];     
        IText PECInfoT[1] {};
        IText PECFileT[3] {};
        INumber PECTimingN[3] {};
        ISwitch PECSideS[2]; 
        
        char PECText[128];
        char PECFullPath[256];
        float* PECvalues;
        tm PECStart_tm;
        std::time_t PECStartTime;
        std::ifstream PECfile;
        int PECIndex = 0;
        bool isTraining = false;
        bool isWaitingTraining = false;
        float appliedCorrection = 0;
=======
        ISwitch PECTrainingS[2];
        ISwitchVectorProperty PECTrainingSP;

        ITextVectorProperty PECInfoTP;
        IText PECInfoT[2] {};

        int PECTime {false};
        bool isTraining {false};
>>>>>>> 84d43ad6
        // End Mod */

        /* Firmware */
        IText FirmwareT[5] {};
        ITextVectorProperty FirmwareTP;

        /* GPS Status */
        ISwitch GPSStatusS[3];
        ISwitchVectorProperty GPSStatusSP;

        /* Time Source */
        ISwitch TimeSourceS[3];
        ISwitchVectorProperty TimeSourceSP;

        /* Hemisphere */
        ISwitch HemisphereS[2];
        ISwitchVectorProperty HemisphereSP;

        /* Home Control */
        ISwitch HomeS[3];
        ISwitchVectorProperty HomeSP;

        /* Guide Rate */
        INumber GuideRateN[2];
        INumberVectorProperty GuideRateNP;

        /* Slew Mode */
        ISwitch SlewModeS[2];
        ISwitchVectorProperty SlewModeSP;

        /* Counterweight Status */
        ISwitch CWStateS[2];
        ISwitchVectorProperty CWStateSP;

        /* Daylight Saving */
        ISwitch DaylightS[2];
        ISwitchVectorProperty DaylightSP;

        // Meridian Behavior
        ISwitch MeridianActionS[2];
        ISwitchVectorProperty MeridianActionSP;

        // Meridian Limit
        INumber MeridianLimitN[1];
        INumberVectorProperty MeridianLimitNP;

        uint32_t DBG_SCOPE;

        double currentRA, currentDEC;
        double targetRA, targetDEC;

        IOPv3::IOPInfo scopeInfo;
        IOPv3::FirmwareInfo firmwareInfo;

        uint8_t m_ParkingCounter {0};
        static constexpr const uint8_t MAX_PARK_COUNTER {2};
        static constexpr const char *MB_TAB {"Meridian Behavior"};

        std::unique_ptr<IOPv3::Driver> driver;
};<|MERGE_RESOLUTION|>--- conflicted
+++ resolved
@@ -105,7 +105,6 @@
         bool GetPECDataStatus(bool enabled);
 
         /* Mod v3.0 Adding PEC Recording Switches  */
-<<<<<<< HEAD
         
         ISwitchVectorProperty PECTrainingSP;         
         ITextVectorProperty PECInfoTP;
@@ -128,16 +127,6 @@
         bool isTraining = false;
         bool isWaitingTraining = false;
         float appliedCorrection = 0;
-=======
-        ISwitch PECTrainingS[2];
-        ISwitchVectorProperty PECTrainingSP;
-
-        ITextVectorProperty PECInfoTP;
-        IText PECInfoT[2] {};
-
-        int PECTime {false};
-        bool isTraining {false};
->>>>>>> 84d43ad6
         // End Mod */
 
         /* Firmware */
